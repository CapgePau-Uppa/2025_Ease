{
<<<<<<< HEAD
  "name": "projet_tutore",
  "version": "1.0.0",
  "scripts": {
    "start:front": "cd ./frontend && npm start",
    "start:backProd": "cd ./backend && npm run start:prod",
    "start:backDev": "cd ./backend && npm run start:dev",
    "start:prod": "concurrently -k \"npm run start:front\" \"npm run start:backProd\"",
    "start:dev": "concurrently -k \"npm run start:front\" \"npm run start:backDev\"",
    "install:all": "npm install && cd ./frontend && npm install && cd ../backend && npm install",
    "clean": "rm -rf node_modules frontend/node_modules backend/node_modules",
    "reinstall": "npm run clean && npm run install:all",
    "lint:front": "cd ./frontend && ng lint",
    "lint:back": "cd ./backend && npm run lint",
    "lint": "npm run lint:front && npm run lint:back"
  },
  "devDependencies": {
    "concurrently": "^8.2.2"
  },
  "dependencies": {
    "animate.css": "^4.1.1",
    "projet_tutore": "file:"
  }
=======
    "name": "projet_tutore",
    "version": "1.0.0",
    "scripts": {
        "start:front": "cd ./frontend && ng serve",
        "start:backProd": "cd ./backend && npm run start:prod",
        "start:backDev": "cd ./backend && npm run start:dev",
        "start:prod": "concurrently -k \"npm run start:front\" \"npm run start:backProd\"",
        "start:dev": "concurrently -k \"npm run start:front\" \"npm run start:backDev\"",
        "install:all": "npm install && cd ./frontend && npm install && cd ../backend && npm install",
        "clean": "rm -rf node_modules frontend/node_modules backend/node_modules",
        "reinstall": "npm run clean && npm run install:all",
        "lint:front": "cd ./frontend && ng lint",
        "lint:back": "cd ./backend && npm run lint",
        "lint": "npm run lint:front && npm run lint:back"
    },
    "devDependencies": {
        "concurrently": "^8.2.2"
    },
    "dependencies": {
        "apexcharts": "^4.5.0",
        "ng-apexcharts": "^1.15.0",
        "projet_tutore": "file:"
    }
>>>>>>> 236bd464
}<|MERGE_RESOLUTION|>--- conflicted
+++ resolved
@@ -1,5 +1,4 @@
 {
-<<<<<<< HEAD
   "name": "projet_tutore",
   "version": "1.0.0",
   "scripts": {
@@ -22,29 +21,4 @@
     "animate.css": "^4.1.1",
     "projet_tutore": "file:"
   }
-=======
-    "name": "projet_tutore",
-    "version": "1.0.0",
-    "scripts": {
-        "start:front": "cd ./frontend && ng serve",
-        "start:backProd": "cd ./backend && npm run start:prod",
-        "start:backDev": "cd ./backend && npm run start:dev",
-        "start:prod": "concurrently -k \"npm run start:front\" \"npm run start:backProd\"",
-        "start:dev": "concurrently -k \"npm run start:front\" \"npm run start:backDev\"",
-        "install:all": "npm install && cd ./frontend && npm install && cd ../backend && npm install",
-        "clean": "rm -rf node_modules frontend/node_modules backend/node_modules",
-        "reinstall": "npm run clean && npm run install:all",
-        "lint:front": "cd ./frontend && ng lint",
-        "lint:back": "cd ./backend && npm run lint",
-        "lint": "npm run lint:front && npm run lint:back"
-    },
-    "devDependencies": {
-        "concurrently": "^8.2.2"
-    },
-    "dependencies": {
-        "apexcharts": "^4.5.0",
-        "ng-apexcharts": "^1.15.0",
-        "projet_tutore": "file:"
-    }
->>>>>>> 236bd464
 }