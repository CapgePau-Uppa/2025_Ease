--- conflicted
+++ resolved
@@ -29,13 +29,10 @@
 import { LoggingMiddleware } from "./logging.middleware";
 import { RequestHandlerModule } from "./requestHandler/requestHandler.module";
 import { AdminModule } from "./admin/admin.module";
-<<<<<<< HEAD
+import { HistoryModule } from './history/history.module';
 // .env
 import * as dotenv from "dotenv";
 dotenv.config();
-=======
-import { HistoryModule } from './history/history.module';
->>>>>>> 8cb71e55
 
 /**
  * @class AppModule
@@ -52,12 +49,9 @@
     OpenFoodFactsModule,
     CountriesModule,
     UnsplashModule,
-<<<<<<< HEAD
-    CommentsModule,
-=======
     HistoryModule,
     FavoritesModule,
->>>>>>> 8cb71e55
+    CommentsModule,
     /**
      * @brief Loads environment variables and validates them with Joi.
      *
