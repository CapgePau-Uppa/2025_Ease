﻿/**
 * @file users.service.ts
 * @brief Service for managing user operations.
 *
 * This service handles user-related operations such as retrieval,
 * creation, and validation of user existence in the database.
 */

import {
  Injectable,
  InternalServerErrorException,
  NotFoundException,
} from "@nestjs/common";
import { DatabaseService } from "../database/database.service";
<<<<<<< HEAD
import { UserRole } from "src/auth/enums/roles.enum";
=======
import { UserRole } from "../auth/enums/roles.enum";

>>>>>>> e5112d22
/**
 * @brief Service responsible for user management operations.
 * @details This service provides methods for creating, retrieving, updating, and deleting users.
 * It interacts with the DatabaseService to perform database operations.
 */
@Injectable()
export class UsersService {
  /**
   * @brief Constructor for UsersService.
   * @param {DatabaseService} databaseService - Service for handling database operations.
   */
  constructor(private readonly databaseService: DatabaseService) { }

  /**
   * @brief Searches for a user by email.
   * @details This method queries the database to check if a user exists with the given email.
   *
   * @param {string} email - The email of the user to search for.
   * @returns {Promise<any>} - The user object if found.
   * @throws {NotFoundException} If the user is not found.
   * @throws {InternalServerErrorException} If an error occurs during the search.
   */
  async findByEmail(email: string) {
    try {
      // Calls databaseService to retrieve the user
      const user = await this.databaseService.getUserByEmail(email);
      if (!user) {
        console.log(`⚠️ User not found for email: ${email}`);
        throw new NotFoundException("User not found.");
      }

      console.log(`✅ User found for email ${email}:`, {
        id: user.id,
        email: user.email,
        role: user.role
      });

      // Return user data directly
      return {
        id: user.id,
        email: user.email,
        username: user.username,
        password: user.password,
        role: user.role,
        createdAt: user.createdAt,
        updatedAt: user.updatedAt,
      };
    } catch (error) {
      console.error(`❌ Error finding user by email ${email}:`, error.message);
      if (error instanceof NotFoundException) {
        throw error;
      }
      throw new InternalServerErrorException(`Internal server error: ${error.message}`);
    }
  }

  /**
   * @brief Creates a new user after verifying their existence.
   * @details This method checks if a user already exists before inserting them into the database.
   *
   * @param {any} user - The user object containing email and password.
   * @returns {Promise<any>} - The created user object.
   * @throws {InternalServerErrorException} If the user already exists or if an error occurs during creation.
   */
  async createUser(user: any) {
    try {
      const result = await this.databaseService.addUser(
        user.username,
        user.email,
        user.password,
      );
      return result;
    } catch (error) {
      console.error("❌ Error creating user:", error);
      throw new InternalServerErrorException("Error during registration.");
    }
  }

  /**
   * @brief Retrieves all users from the database.
   * @details This method queries the database to get a list of all registered users.
   *
   * @returns {Promise<any[]>} Array of user objects.
   * @throws {InternalServerErrorException} If an error occurs during retrieval.
   */
  async findAll(): Promise<any[]> {
    try {
      console.log("🔍 UsersService - Retrieving all users");
      const users = await this.databaseService.getAllUsers();
      console.log(`✅ UsersService - Retrieved ${users?.length || 0} users`);
      return users;
    } catch (error) {
      console.error("❌ UsersService - Error retrieving all users:", error);
      throw new InternalServerErrorException("Error retrieving users list.");
    }
  }

  /**
   * @brief Updates a user's role.
   * @details This method changes the role of a specified user in the database.
   *
   * @param {string} id - The ID of the user to update.
   * @param {UserRole} role - The new role to assign.
   * @returns {Promise<any>} The updated user object.
   * @throws {NotFoundException} If the user with the specified ID is not found.
   * @throws {InternalServerErrorException} If an error occurs during the update.
   */
  async updateRole(id: string, role: UserRole): Promise<any> {
    try {
      const result = await this.databaseService.updateUserRole(id, role);
      if (!result) {
        throw new NotFoundException(`User with ID ${id} not found`);
      }
      return result;
    } catch (error) {
      console.error("❌ Error updating user role:", error);
      throw new InternalServerErrorException("Error updating user role.");
    }
  }

  /**
   * @brief Deletes a user from the database.
   * @details This method removes a user with the specified ID from the database.
   *
   * @param {string} id - The ID of the user to delete.
   * @returns {Promise<void>}
   * @throws {NotFoundException} If the user with the specified ID is not found.
   * @throws {InternalServerErrorException} If an error occurs during deletion.
   */
  async delete(id: string): Promise<void> {
    try {
      const result = await this.databaseService.deleteUser(id);
      if (!result) {
        throw new NotFoundException(`User with ID ${id} not found`);
      }
    } catch (error) {
      console.error("❌ Error deleting user:", error);
      throw new InternalServerErrorException("Error deleting user.");
    }
  }
}<|MERGE_RESOLUTION|>--- conflicted
+++ resolved
@@ -12,12 +12,7 @@
   NotFoundException,
 } from "@nestjs/common";
 import { DatabaseService } from "../database/database.service";
-<<<<<<< HEAD
 import { UserRole } from "src/auth/enums/roles.enum";
-=======
-import { UserRole } from "../auth/enums/roles.enum";
-
->>>>>>> e5112d22
 /**
  * @brief Service responsible for user management operations.
  * @details This service provides methods for creating, retrieving, updating, and deleting users.
@@ -48,13 +43,6 @@
         console.log(`⚠️ User not found for email: ${email}`);
         throw new NotFoundException("User not found.");
       }
-
-      console.log(`✅ User found for email ${email}:`, {
-        id: user.id,
-        email: user.email,
-        role: user.role
-      });
-
       // Return user data directly
       return {
         id: user.id,
@@ -88,6 +76,7 @@
         user.username,
         user.email,
         user.password,
+        user.role
       );
       return result;
     } catch (error) {
