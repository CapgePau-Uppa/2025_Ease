/**
 * @file auth.controller.ts
 * @brief Controller for handling authentication requests.
 *
 * This controller provides endpoints for user authentication,
<<<<<<< HEAD
 * including registration, login, retrieving the authenticated user's profile, and logout.
=======
 * including registration, login, and retrieving the authenticated user's profile.
>>>>>>> 44f6c5a1
 * It interacts with the AuthService to perform authentication operations.
 */

import {
  Controller,
  Post,
  Body,
  UseGuards,
  Get,
  Req,
  Res,
  HttpStatus,
} from "@nestjs/common";
import { AuthService } from "./auth.service";
import { JwtAuthGuard } from "./auth.guard";
import { RegisterDto, LoginDto } from "./dto/auth.dto";
import { Response } from "express";

@Controller("auth")
export class AuthController {
  constructor(private authService: AuthService) { }

  /**
   * @brief Registers a new user.
<<<<<<< HEAD
   *
   * This endpoint allows a user to create an account by providing an email and password.
   * The password is securely hashed before being stored in the database.
   *
   * @param {RegisterDto} body - The request body containing user credentials.
   * @returns {Promise<any>} - The created user object.
=======
   * 
   * This endpoint allows a user to create an account by providing an email, an username and password.
   * The password is securely hashed before being stored in the database.
   * 
   * @param {RegisterDto} body - The request body containing user credentials.
   * @returns {Promise<any>} The created user object.
>>>>>>> 44f6c5a1
   * @throws {UnauthorizedException} If the user already exists.
   * @throws {InternalServerErrorException} If an error occurs during registration.
   */
  @Post("register")
  async register(@Body() body: RegisterDto): Promise<any> {
    return this.authService.register(body.username, body.email, body.password);
  }

  /**
   * @brief Logs in a user.
<<<<<<< HEAD
   *
   * This endpoint authenticates a user by verifying their email and password.
   * If authentication is successful, access and refresh tokens are stored in secure HTTP-only cookies.
   *
   * @param {LoginDto} body - The request body containing user credentials.
   * @param {Response} res - The response object used to set HTTP-only cookies.
   * @returns {Promise<Response>} A success message if authentication is successful.
   * @throws {UnauthorizedException} If credentials are invalid.
   */
  @Post("login")
  async login(
    @Body() body: LoginDto,
    @Res({ passthrough: true }) res: Response
  ): Promise<Response> {
    try {
      const tokens = await this.authService.login(body.email, body.password);

      // Store the access token in a secure HTTP-only cookie
      res.cookie("auth_token", tokens.access_token, {
        httpOnly: true, // Prevent JavaScript access (protection against XSS)
        secure: process.env.NODE_ENV === "production", // Enable HTTPS in production
        sameSite: "strict", // Prevent CSRF attacks
        maxAge: 24 * 60 * 60 * 1000, // Expires in 24 hours
      });

      return res.status(HttpStatus.OK).json({ message: "Login successful" });
    } catch (error) {
      console.error("❌ Login error:", error);
      return res
        .status(HttpStatus.UNAUTHORIZED)
        .json({ message: "Invalid credentials" });
    }
=======
   * 
   * This endpoint authenticates a user by verifying their email and password.
   * Upon successful authentication, it generates an access token and a refresh token.
   * 
   * @param {LoginDto} body - The request body containing user credentials.
   * @returns {Promise<{ access_token: string, refresh_token: string }>} 
   * An object containing an access token and a refresh token.
   * @throws {UnauthorizedException} If the credentials are invalid.
   */
  @Post("login")
  async login(@Body() body: LoginDto): Promise<{ access_token: string, refresh_token: string }> {
    return this.authService.login(body.email, body.password);
>>>>>>> 44f6c5a1
  }

  /**
   * @brief Retrieves the authenticated user's profile.
<<<<<<< HEAD
   *
   * This endpoint is protected and requires a valid JWT token stored in an HTTP-only cookie.
   * It returns the currently authenticated user's details.
   *
   * @param {Request} req - The request object containing the authenticated user details.
   * @returns {Promise<any>} - The authenticated user's profile information.
=======
   * 
   * This endpoint is protected and requires a valid JWT token.
   * It returns the currently authenticated user's details.
   * 
   * @param {Request} req - The request object containing user details.
   * @returns {Promise<any>} The authenticated user's profile information.
>>>>>>> 44f6c5a1
   * @throws {UnauthorizedException} If the user is not authenticated.
   */
  @UseGuards(JwtAuthGuard)
  @Get("profile")
  async getProfile(@Req() req): Promise<any> {
    return req.user;
  }

  /**
   * @brief Logs out the user by clearing authentication cookies.
   *
   * This endpoint removes the authentication cookies, effectively logging out the user.
   *
   * @param {Response} res - The response object used to clear authentication cookies.
   * @returns {Promise<Response>} A success message indicating logout completion.
   */
  @Post("logout")
  async logout(@Res({ passthrough: true }) res: Response): Promise<Response> {
    res.clearCookie("auth_token");
    res.clearCookie("refresh_token");
    return res.status(HttpStatus.OK).json({ message: "Logout successful" });
  }
}<|MERGE_RESOLUTION|>--- conflicted
+++ resolved
@@ -1,14 +1,6 @@
 /**
  * @file auth.controller.ts
  * @brief Controller for handling authentication requests.
- *
- * This controller provides endpoints for user authentication,
-<<<<<<< HEAD
- * including registration, login, retrieving the authenticated user's profile, and logout.
-=======
- * including registration, login, and retrieving the authenticated user's profile.
->>>>>>> 44f6c5a1
- * It interacts with the AuthService to perform authentication operations.
  */
 
 import {
@@ -20,129 +12,89 @@
   Req,
   Res,
   HttpStatus,
+  UnauthorizedException,
 } from "@nestjs/common";
 import { AuthService } from "./auth.service";
 import { JwtAuthGuard } from "./auth.guard";
 import { RegisterDto, LoginDto } from "./dto/auth.dto";
 import { Response } from "express";
+import { Roles } from "../roles/roles.decorator";
+import { RolesGuard } from "../roles/roles.guard";
+import { Role } from "../roles/roles.enum";
 
 @Controller("auth")
 export class AuthController {
-  constructor(private authService: AuthService) { }
+  constructor(private authService: AuthService) {}
 
-  /**
-   * @brief Registers a new user.
-<<<<<<< HEAD
-   *
-   * This endpoint allows a user to create an account by providing an email and password.
-   * The password is securely hashed before being stored in the database.
-   *
-   * @param {RegisterDto} body - The request body containing user credentials.
-   * @returns {Promise<any>} - The created user object.
-=======
-   * 
-   * This endpoint allows a user to create an account by providing an email, an username and password.
-   * The password is securely hashed before being stored in the database.
-   * 
-   * @param {RegisterDto} body - The request body containing user credentials.
-   * @returns {Promise<any>} The created user object.
->>>>>>> 44f6c5a1
-   * @throws {UnauthorizedException} If the user already exists.
-   * @throws {InternalServerErrorException} If an error occurs during registration.
-   */
   @Post("register")
   async register(@Body() body: RegisterDto): Promise<any> {
     return this.authService.register(body.username, body.email, body.password);
   }
 
-  /**
-   * @brief Logs in a user.
-<<<<<<< HEAD
-   *
-   * This endpoint authenticates a user by verifying their email and password.
-   * If authentication is successful, access and refresh tokens are stored in secure HTTP-only cookies.
-   *
-   * @param {LoginDto} body - The request body containing user credentials.
-   * @param {Response} res - The response object used to set HTTP-only cookies.
-   * @returns {Promise<Response>} A success message if authentication is successful.
-   * @throws {UnauthorizedException} If credentials are invalid.
-   */
   @Post("login")
   async login(
     @Body() body: LoginDto,
     @Res({ passthrough: true }) res: Response
-  ): Promise<Response> {
-    try {
-      const tokens = await this.authService.login(body.email, body.password);
+  ): Promise<{ message: string }> {
+    const { access_token, refresh_token } = await this.authService.login(
+      body.email,
+      body.password
+    );
 
-      // Store the access token in a secure HTTP-only cookie
-      res.cookie("auth_token", tokens.access_token, {
-        httpOnly: true, // Prevent JavaScript access (protection against XSS)
-        secure: process.env.NODE_ENV === "production", // Enable HTTPS in production
-        sameSite: "strict", // Prevent CSRF attacks
-        maxAge: 24 * 60 * 60 * 1000, // Expires in 24 hours
-      });
+    res.cookie("accessToken", access_token, {
+      httpOnly: true,
+      secure: true,
+      sameSite: "none",
+      maxAge: 3600_000, // 1h
+    });
 
-      return res.status(HttpStatus.OK).json({ message: "Login successful" });
-    } catch (error) {
-      console.error("❌ Login error:", error);
-      return res
-        .status(HttpStatus.UNAUTHORIZED)
-        .json({ message: "Invalid credentials" });
-    }
-=======
-   * 
-   * This endpoint authenticates a user by verifying their email and password.
-   * Upon successful authentication, it generates an access token and a refresh token.
-   * 
-   * @param {LoginDto} body - The request body containing user credentials.
-   * @returns {Promise<{ access_token: string, refresh_token: string }>} 
-   * An object containing an access token and a refresh token.
-   * @throws {UnauthorizedException} If the credentials are invalid.
-   */
-  @Post("login")
-  async login(@Body() body: LoginDto): Promise<{ access_token: string, refresh_token: string }> {
-    return this.authService.login(body.email, body.password);
->>>>>>> 44f6c5a1
+    res.cookie("refreshToken", refresh_token, {
+      httpOnly: true,
+      secure: true,
+      sameSite: "none",
+      maxAge: 604800_000, // 7d
+    });
+
+    return { message: "Logged in successfully" };
   }
 
-  /**
-   * @brief Retrieves the authenticated user's profile.
-<<<<<<< HEAD
-   *
-   * This endpoint is protected and requires a valid JWT token stored in an HTTP-only cookie.
-   * It returns the currently authenticated user's details.
-   *
-   * @param {Request} req - The request object containing the authenticated user details.
-   * @returns {Promise<any>} - The authenticated user's profile information.
-=======
-   * 
-   * This endpoint is protected and requires a valid JWT token.
-   * It returns the currently authenticated user's details.
-   * 
-   * @param {Request} req - The request object containing user details.
-   * @returns {Promise<any>} The authenticated user's profile information.
->>>>>>> 44f6c5a1
-   * @throws {UnauthorizedException} If the user is not authenticated.
-   */
-  @UseGuards(JwtAuthGuard)
+  @UseGuards(JwtAuthGuard, RolesGuard)
   @Get("profile")
   async getProfile(@Req() req): Promise<any> {
     return req.user;
   }
 
-  /**
-   * @brief Logs out the user by clearing authentication cookies.
-   *
-   * This endpoint removes the authentication cookies, effectively logging out the user.
-   *
-   * @param {Response} res - The response object used to clear authentication cookies.
-   * @returns {Promise<Response>} A success message indicating logout completion.
-   */
+  @Get("refresh")
+  async refresh(@Res({ passthrough: true }) res: Response) {
+    const refreshToken = res.req.cookies?.refreshToken;
+    if (!refreshToken) {
+      throw new UnauthorizedException("No refresh token found");
+    }
+    const newAccessToken =
+      await this.authService.refreshAccessToken(refreshToken);
+
+    res.cookie("accessToken", newAccessToken, {
+      httpOnly: true,
+      secure: true,
+      sameSite: "none",
+      maxAge: 3600_000,
+    });
+
+    return { message: "Access token refreshed" };
+  }
+
   @Post("logout")
   async logout(@Res({ passthrough: true }) res: Response): Promise<Response> {
-    res.clearCookie("auth_token");
-    res.clearCookie("refresh_token");
+    res.clearCookie("accessToken");
+    res.clearCookie("refreshToken");
     return res.status(HttpStatus.OK).json({ message: "Logout successful" });
   }
+
+  // Ex. route protégée par un rôle
+  @UseGuards(JwtAuthGuard, RolesGuard)
+  @Roles(Role.ADMIN)
+  @Get("adminOnly")
+  adminOnlyEndpoint() {
+    return { secret: "Admin only data" };
+  }
 }