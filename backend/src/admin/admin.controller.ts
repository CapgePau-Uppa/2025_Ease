/**
 * @file admin.controller.ts
 * @brief Controller for administrative operations
 * @details This controller handles administrative operations such as user management.
 * It has been modified to improve error handling and provide better logging.
 * Authentication guards have been enabled to secure administrative routes.
 *
 * @author Original Author
 * @date Original Date
 * @modified 2023-XX-XX
 */

import {
  Controller,
  Post,
  Body,
  HttpException,
  HttpStatus,
  Get,
  Patch,
  Delete,
  Param,
  Req,
  UseGuards,
} from "@nestjs/common";
import { AuthService } from "../auth/auth.service";
import { JwtAuthGuard } from "../auth/guards/jwt-auth.guard";
import { RolesGuard } from "../auth/guards/roles.guard";
import { Roles } from "../auth/decorators/roles.decorator";
import { UsersService } from "../users/users.service";
<<<<<<< HEAD
import { UserRole } from "src/auth/enums/roles.enum";
=======
import { UserRole } from "../auth/enums/roles.enum";

>>>>>>> e5112d22
/**
 * @brief Controller for administrative operations.
 * @details This controller is protected by JwtAuthGuard and RolesGuard,
 * ensuring that only authenticated users with the Admin role can access these endpoints.
 */
@Controller("admin")
@UseGuards(JwtAuthGuard, RolesGuard)
@Roles(UserRole.ADMIN)
export class AdminController {
  /**
   * @brief Constructor for AdminController.
   * @param {AuthService} authService - Service for handling authentication operations.
   * @param {UsersService} usersService - Service for handling user operations.
   */
  constructor(
    private readonly authService: AuthService,
    private readonly usersService: UsersService,
  ) { }

  /**
   * @brief Creates the initial admin user for the application.
   * @details This endpoint initializes the first administrator account with the provided credentials.
   *
   * @param {Object} createAdminDto - Object containing email and password for the admin.
   * @returns {Promise<Object>} Response with the created admin details.
   * @throws {HttpException} If there is an error during admin initialization.
   */
  @Post("initialize")
  async initializeAdmin(
    @Body() createAdminDto: { email: string; password: string },
  ) {
    try {
      const username = createAdminDto.email.split("@")[0];
      const admin = await this.authService.register(
        username,
        createAdminDto.email,
        createAdminDto.password,
        UserRole.ADMIN,
      );

      console.log("👑 Admin initialized with role:", UserRole.ADMIN);

      return {
        message: "Administrator initialized successfully",
        admin: {
          id: admin.id,
          username: admin.username,
          email: admin.email,
          role: admin.role,
        },
      };
    } catch (error) {
      console.error(
        "❌ Error during administrator initialization:",
        error,
      );
      throw new HttpException(
        "Error during administrator initialization",
        HttpStatus.INTERNAL_SERVER_ERROR,
      );
    }
  }

  /**
   * @brief Retrieves all users from the database.
   * @details This endpoint fetches all registered users from the database.
   *
   * @returns {Promise<Array>} Array of user objects or empty array on error.
   */
  @Get("users")
  @UseGuards(JwtAuthGuard, RolesGuard)
  @Roles(UserRole.ADMIN)
  async getAllUsers(@Req() request: any): Promise<any[]> {
    try {
      console.log(`🔍 Admin Controller - getAllUsers - Path: ${request.path}`);
      console.log(`🔍 Admin Controller - getAllUsers - Method: ${request.method}`);
      console.log(`👤 Admin Controller - Request user:`, request.user ? {
        id: request.user.id,
        email: request.user.email,
        role: request.user.role
      } : "No user found");

      // Vérifier si l'utilisateur est authentifié et a le rôle Admin
      if (!request.user || request.user.role !== UserRole.ADMIN) {
        console.error(`❌ Admin Controller - Unauthorized access attempt to getAllUsers by:`, request.user || "Unknown user");
        throw new HttpException(
          {
            status: HttpStatus.FORBIDDEN,
            error: "Insufficient permissions to access user data",
          },
          HttpStatus.FORBIDDEN
        );
      }

      console.log(`🔍 Admin Controller - Calling usersService.findAll()`);
      const users = await this.usersService.findAll();

      if (!users || users.length === 0) {
        console.warn("⚠️ Admin Controller - No users found");
        return [];
      }

      console.log(`✅ Admin Controller - Retrieved ${users.length} users`);
      return users;
    } catch (error) {
      console.error(`❌ Admin Controller - Error in getAllUsers: ${error.message}`);
      console.error(`❌ Admin Controller - Error stack: ${error.stack}`);

      throw new HttpException(
        {
          status: HttpStatus.INTERNAL_SERVER_ERROR,
          error: `Failed to retrieve users: ${error.message}`,
          stack: process.env.NODE_ENV === "production" ? undefined : error.stack,
        },
        HttpStatus.INTERNAL_SERVER_ERROR
      );
    }
  }

  /**
   * @brief Updates a user's role.
   * @details This endpoint changes the role of a specified user.
   *
   * @param {string} id - The ID of the user to update.
   * @param {UserRole} role - The new role to assign.
   * @returns {Promise<Object>} The updated user object.
   * @throws {HttpException} If there is an error during role update.
   */
  @Patch("users/:id/role")
  async updateUserRole(@Param("id") id: string, @Body("role") role: UserRole) {
    try {
      return await this.usersService.updateRole(id, role);
    } catch (error) {
      console.error("❌ Error updating user role:", error);
      throw new HttpException(
        "Error updating user role",
        HttpStatus.INTERNAL_SERVER_ERROR,
      );
    }
  }

  /**
   * @brief Deletes a user from the database.
   * @details This endpoint removes a specified user from the database.
   *
   * @param {string} id - The ID of the user to delete.
   * @returns {Promise<Object>} Success message.
   * @throws {HttpException} If there is an error during user deletion.
   */
  @Delete("users/:id")
  async deleteUser(@Param("id") id: string) {
    try {
      return await this.usersService.delete(id);
    } catch (error) {
      console.error("❌ Error deleting user:", error);
      throw new HttpException(
        "Error deleting user",
        HttpStatus.INTERNAL_SERVER_ERROR,
      );
    }
  }
}<|MERGE_RESOLUTION|>--- conflicted
+++ resolved
@@ -28,12 +28,7 @@
 import { RolesGuard } from "../auth/guards/roles.guard";
 import { Roles } from "../auth/decorators/roles.decorator";
 import { UsersService } from "../users/users.service";
-<<<<<<< HEAD
 import { UserRole } from "src/auth/enums/roles.enum";
-=======
-import { UserRole } from "../auth/enums/roles.enum";
-
->>>>>>> e5112d22
 /**
  * @brief Controller for administrative operations.
  * @details This controller is protected by JwtAuthGuard and RolesGuard,
