﻿/**
 * @file database.service.ts
 * @brief Service for handling database operations.
 *
 * This service provides functionalities to interact with Couchbase,
 * including CRUD operations, connection management, and full-text search.
 */

<<<<<<< HEAD
// Dependencies
import {
  Injectable,
  OnModuleInit,
  OnModuleDestroy,
  InternalServerErrorException,
} from "@nestjs/common";
import * as couchbase from "couchbase";
// HTTP Client for external API calls
import { HttpService } from "@nestjs/axios";
=======
// Other
import { Injectable, OnModuleInit, OnModuleDestroy, InternalServerErrorException } from "@nestjs/common";
import * as couchbase from "couchbase";
import * as fs from "fs";
// HTTP
import { HttpService } from '@nestjs/axios';
>>>>>>> 078eecc4

@Injectable()
export class DatabaseService implements OnModuleInit, OnModuleDestroy {
  private cluster: couchbase.Cluster;
<<<<<<< HEAD
  private buckets: Record<string, couchbase.Bucket> = {}; // Stores multiple buckets dynamically

  constructor(private readonly httpService: HttpService) {}
=======
  private bucket: couchbase.Bucket;
  private collection: couchbase.Collection;
  constructor(private readonly httpService: HttpService) { }
>>>>>>> 078eecc4

  /**
   * @brief Initializes the Couchbase connection when the module starts.
   * It dynamically loads multiple buckets for handling data.
   * @throws {Error} If the connection to Couchbase fails.
   */
  async onModuleInit() {
    try {
      console.log("🔹 Connecting to Couchbase Capella...");
      this.cluster = await couchbase.connect(process.env.DB_HOST, {
        username: process.env.DB_USER,
        password: process.env.DB_PASSWORD,
        configProfile: "wanDevelopment",
      });

      // Dynamically initializing buckets (UsersBDD & ProductsBDD)
      const bucketNames = ["UsersBDD", "ProductsBDD"];
      bucketNames.forEach((bucketName) => {
        this.buckets[bucketName] = this.cluster.bucket(bucketName);
      });

      console.log("✅ Successfully connected to Couchbase Capella!");
    } catch (error) {
      console.error("❌ Connection error to Couchbase Capella:", error.message);
      throw new Error("Unable to connect to Couchbase Capella");
    }
  }

  /**
   * @brief Closes the Couchbase connection when the module is destroyed.
   */
  async onModuleDestroy() {
    await this.cluster.close();
    console.log("🔹 Couchbase connection closed.");
  }

  /**
   * @brief Retrieves the default collection from a specified Couchbase bucket.
   * @param {string} bucketName - The name of the bucket.
   * @returns {Promise<couchbase.Collection>} - The collection of the specified bucket.
   * @throws {Error} If the bucket is not initialized.
   */
  async getCollection(bucketName: string): Promise<couchbase.Collection> {
    if (!this.buckets[bucketName]) {
      throw new Error(`❌ Bucket "${bucketName}" is not initialized.`);
    }
    return this.buckets[bucketName].defaultCollection();
  }

  /**
   * @brief Executes a N1QL query to retrieve all data from the specified Couchbase bucket.
   * @returns {Promise<any[]>} A list of all documents.
   * @throws {Error} If the query execution fails.
   */
  async getAllData(bucketName: string): Promise<any[]> {
    try {
      console.log(`🔹 Executing N1QL query: SELECT * FROM \`${bucketName}\``);
      const query = `SELECT * FROM \`${bucketName}\``;
      const result = await this.cluster.query(query);
      return result.rows;
    } catch (error) {
      console.error(
        `❌ Error while retrieving data from ${bucketName}:`,
        error
      );
      return [];
    }
  }

  /**
   * @brief Executes a N1QL query dynamically.
   * @param {string} query - The N1QL query string.
   * @param {any} [params] - Optional parameters for the query.
   * @returns {Promise<any[]>} - The query result.
   * @throws {InternalServerErrorException} If the query execution fails.
   */
  async executeQuery(query: string, params?: any): Promise<any[]> {
    try {
<<<<<<< HEAD
      console.log(`🔹 Executing query: ${query} with params:`, params);
      const result = await this.cluster.query(query, { parameters: params });
      return result.rows;
=======
      const prefixQuery = couchbase.SearchQuery.prefix(searchQuery); // Prefix search
      const matchQuery = couchbase.SearchQuery.match(searchQuery); // Natural language search

      // Combine prefix and match queries
      const combinedQuery = couchbase.SearchQuery.disjuncts(prefixQuery, matchQuery);

      const searchRes = await this.cluster.searchQuery(
        _indexName,
        combinedQuery,
        {
          fields: ["name", "description", "category", "tags"],
          highlight: { style: couchbase.HighlightStyle.HTML, fields: ["name", "description", "category", "tags"] }
        }
      );

      return searchRes.rows;
>>>>>>> 078eecc4
    } catch (error) {
      console.error("❌ Error executing query:", error);
      throw new InternalServerErrorException("Database query failed");
    }
  }

  /**
   * @brief Inserts a document into the specified bucket.
   * @param {string} bucketName - The name of the bucket.
   * @param {string} docId - The document ID.
   * @param {any} data - The data to be inserted.
   * @throws {InternalServerErrorException} If the insertion fails.
   */
  async insertDocument(
    bucketName: string,
    docId: string,
    data: any
  ): Promise<void> {
    try {
      const collection = await this.getCollection(bucketName);
      await collection.insert(docId, data);
      console.log(`✅ Successfully inserted document into ${bucketName}`);
    } catch (error) {
      console.error(`❌ Error inserting document into ${bucketName}:`, error);
      throw new InternalServerErrorException(
        `Error inserting document into ${bucketName}`
      );
    }
  }

  /**
   * @brief Retrieves a document from Couchbase by its ID.
   * @param {string} bucketName - The name of the bucket.
   * @param {string} docId - The document ID.
   * @returns {Promise<any>} The retrieved document or `null` if not found.
   * @throws {Error} If the query fails.
   */
  async getDocumentById(bucketName: string, docId: string): Promise<any> {
    try {
      console.log(
        `🔹 Retrieving document with ID: ${docId} from ${bucketName}`
      );
      const query = `SELECT * FROM \`${bucketName}\` WHERE META().id = ?`;
      const options = { parameters: [docId] };
      const result = await this.cluster.query(query, options);

      return result.rows.length > 0 ? result.rows[0][bucketName] : null;
    } catch (error) {
      console.error(`❌ Error retrieving document from ${bucketName}:`, error);
      throw new Error(`Error retrieving document from ${bucketName}`);
    }
  }

  /**
<<<<<<< HEAD
   * @brief Retrieves alternative products based on search criteria.
   * @param {string} bucketName - The name of the bucket.
   * @param {any} searchCriteria - Object containing search filters (category, tags, brand).
=======
   * @brief Retrieves alternative products based on search criteria from Couchbase.
   * 
   * This method constructs a dynamic N1QL query to fetch alternative products from Couchbase
   * based on the given search criteria. It also integrates an external API call to retrieve
   * a list of European countries, ensuring that only European-origin products are included.
   * 
   * @param {any} searchCriteria - Object containing the search filters such as category, tags, and brand.
>>>>>>> 078eecc4
   * @returns {Promise<any[]>} A promise resolving with an array of alternative products.
   * @throws {InternalServerErrorException} If the query execution fails.
   */
  async getAlternativeProducts(
    bucketName: string,
    searchCriteria: any
  ): Promise<any[]> {
    try {
      if (Object.keys(searchCriteria).length === 0) {
        throw new Error("❌ searchCriteria is empty");
      }

<<<<<<< HEAD
      console.log(
        `🔹 Searching alternatives in ${bucketName} with criteria:`,
        searchCriteria
      );
=======
      console.log(`🔹 Searching alternatives with criteria:`, searchCriteria);

      // API call to fetch the list of European countries
      const response = await this.httpService.axiosRef.get('https://restcountries.com/v3.1/region/europe');
      const europeanCountries = response.data.map(country => country.name.common);
>>>>>>> 078eecc4

      let query = `SELECT * FROM \`${bucketName}\` WHERE `;
      const queryConditions: string[] = [];
      const queryParams: any[] = [];

      if (searchCriteria.category) {
        queryConditions.push("category = ?");
        queryParams.push(searchCriteria.category);
      }

      if (searchCriteria.tags && searchCriteria.tags.length > 0) {
        queryConditions.push("ANY tag IN tags SATISFIES tag IN ? END");
        queryParams.push(searchCriteria.tags);
      }

      if (searchCriteria.brand) {
        queryConditions.push("brand != ?");
        queryParams.push(searchCriteria.brand);
      }

      query += queryConditions.join(" AND ") + " LIMIT 10";
      console.log(`🔹 Executing query: ${query} with params:`, queryParams);

<<<<<<< HEAD
      const result = await this.cluster.query(query, {
        parameters: queryParams,
      });
      return result.rows.map((row) => row[bucketName]);
    } catch (error) {
      console.error(
        `❌ Error retrieving alternative products from ${bucketName}:`,
        error
      );
      throw new InternalServerErrorException(
        `Error retrieving alternative products from ${bucketName}`
      );
    }
  }

  /**
   * @brief Executes a Full-Text Search (FTS) query on Couchbase.
   * @param {string} bucketName - The name of the bucket.
   * @param {string} searchQuery - The query string to search for.
   * @returns {Promise<any[]>} A promise resolving with an array of search results.
   * @throws {Error} If the search query execution fails.
   */
  async searchQuery(bucketName: string, searchQuery: string): Promise<any[]> {
    try {
      console.log(`🔹 Performing search in ${bucketName} for: ${searchQuery}`);

      const prefixQuery = couchbase.SearchQuery.prefix(searchQuery);
      const matchQuery = couchbase.SearchQuery.match(searchQuery);
      const combinedQuery = couchbase.SearchQuery.disjuncts(
        prefixQuery,
        matchQuery
      );

      const searchRes = await this.cluster.searchQuery(
        bucketName,
        combinedQuery,
        {
          fields: ["name", "description", "category", "tags"],
          highlight: {
            style: couchbase.HighlightStyle.HTML,
            fields: ["name", "description", "category", "tags"],
          },
        }
      );

      return searchRes.rows;
    } catch (error) {
      console.error(`❌ Error executing search query in ${bucketName}:`, error);
      throw error;
    }
  }
}
=======
      console.log(`🔹 Executing N1QL query: ${query} with params:`, queryParams);

      // Execute the query in Couchbase
      const result = await this.cluster.query(query, { parameters: queryParams });

      return result.rows.map(row => row[bucketName]); // Extract product data
    } catch (error) {
      console.error("❌ Error retrieving alternative products (database.service):", error);
      throw new InternalServerErrorException("Error retrieving alternative products (database.service)");
    }
  }
}
>>>>>>> 078eecc4
<|MERGE_RESOLUTION|>--- conflicted
+++ resolved
@@ -6,7 +6,6 @@
  * including CRUD operations, connection management, and full-text search.
  */
 
-<<<<<<< HEAD
 // Dependencies
 import {
   Injectable,
@@ -15,29 +14,15 @@
   InternalServerErrorException,
 } from "@nestjs/common";
 import * as couchbase from "couchbase";
-// HTTP Client for external API calls
+import * as fs from "fs";
 import { HttpService } from "@nestjs/axios";
-=======
-// Other
-import { Injectable, OnModuleInit, OnModuleDestroy, InternalServerErrorException } from "@nestjs/common";
-import * as couchbase from "couchbase";
-import * as fs from "fs";
-// HTTP
-import { HttpService } from '@nestjs/axios';
->>>>>>> 078eecc4
 
 @Injectable()
 export class DatabaseService implements OnModuleInit, OnModuleDestroy {
   private cluster: couchbase.Cluster;
-<<<<<<< HEAD
   private buckets: Record<string, couchbase.Bucket> = {}; // Stores multiple buckets dynamically
 
   constructor(private readonly httpService: HttpService) {}
-=======
-  private bucket: couchbase.Bucket;
-  private collection: couchbase.Collection;
-  constructor(private readonly httpService: HttpService) { }
->>>>>>> 078eecc4
 
   /**
    * @brief Initializes the Couchbase connection when the module starts.
@@ -80,9 +65,14 @@
    * @returns {Promise<couchbase.Collection>} - The collection of the specified bucket.
    * @throws {Error} If the bucket is not initialized.
    */
-  async getCollection(bucketName: string): Promise<couchbase.Collection> {
+  async getCollection(
+    bucketName: string = "ProductsBDD"
+  ): Promise<couchbase.Collection> {
     if (!this.buckets[bucketName]) {
-      throw new Error(`❌ Bucket "${bucketName}" is not initialized.`);
+      console.error(
+        `❌ Bucket "${bucketName}" is not initialized. Defaulting to "ProductsBDD"`
+      );
+      bucketName = "ProductsBDD"; // Forcer un bucket par défaut
     }
     return this.buckets[bucketName].defaultCollection();
   }
@@ -104,167 +94,6 @@
         error
       );
       return [];
-    }
-  }
-
-  /**
-   * @brief Executes a N1QL query dynamically.
-   * @param {string} query - The N1QL query string.
-   * @param {any} [params] - Optional parameters for the query.
-   * @returns {Promise<any[]>} - The query result.
-   * @throws {InternalServerErrorException} If the query execution fails.
-   */
-  async executeQuery(query: string, params?: any): Promise<any[]> {
-    try {
-<<<<<<< HEAD
-      console.log(`🔹 Executing query: ${query} with params:`, params);
-      const result = await this.cluster.query(query, { parameters: params });
-      return result.rows;
-=======
-      const prefixQuery = couchbase.SearchQuery.prefix(searchQuery); // Prefix search
-      const matchQuery = couchbase.SearchQuery.match(searchQuery); // Natural language search
-
-      // Combine prefix and match queries
-      const combinedQuery = couchbase.SearchQuery.disjuncts(prefixQuery, matchQuery);
-
-      const searchRes = await this.cluster.searchQuery(
-        _indexName,
-        combinedQuery,
-        {
-          fields: ["name", "description", "category", "tags"],
-          highlight: { style: couchbase.HighlightStyle.HTML, fields: ["name", "description", "category", "tags"] }
-        }
-      );
-
-      return searchRes.rows;
->>>>>>> 078eecc4
-    } catch (error) {
-      console.error("❌ Error executing query:", error);
-      throw new InternalServerErrorException("Database query failed");
-    }
-  }
-
-  /**
-   * @brief Inserts a document into the specified bucket.
-   * @param {string} bucketName - The name of the bucket.
-   * @param {string} docId - The document ID.
-   * @param {any} data - The data to be inserted.
-   * @throws {InternalServerErrorException} If the insertion fails.
-   */
-  async insertDocument(
-    bucketName: string,
-    docId: string,
-    data: any
-  ): Promise<void> {
-    try {
-      const collection = await this.getCollection(bucketName);
-      await collection.insert(docId, data);
-      console.log(`✅ Successfully inserted document into ${bucketName}`);
-    } catch (error) {
-      console.error(`❌ Error inserting document into ${bucketName}:`, error);
-      throw new InternalServerErrorException(
-        `Error inserting document into ${bucketName}`
-      );
-    }
-  }
-
-  /**
-   * @brief Retrieves a document from Couchbase by its ID.
-   * @param {string} bucketName - The name of the bucket.
-   * @param {string} docId - The document ID.
-   * @returns {Promise<any>} The retrieved document or `null` if not found.
-   * @throws {Error} If the query fails.
-   */
-  async getDocumentById(bucketName: string, docId: string): Promise<any> {
-    try {
-      console.log(
-        `🔹 Retrieving document with ID: ${docId} from ${bucketName}`
-      );
-      const query = `SELECT * FROM \`${bucketName}\` WHERE META().id = ?`;
-      const options = { parameters: [docId] };
-      const result = await this.cluster.query(query, options);
-
-      return result.rows.length > 0 ? result.rows[0][bucketName] : null;
-    } catch (error) {
-      console.error(`❌ Error retrieving document from ${bucketName}:`, error);
-      throw new Error(`Error retrieving document from ${bucketName}`);
-    }
-  }
-
-  /**
-<<<<<<< HEAD
-   * @brief Retrieves alternative products based on search criteria.
-   * @param {string} bucketName - The name of the bucket.
-   * @param {any} searchCriteria - Object containing search filters (category, tags, brand).
-=======
-   * @brief Retrieves alternative products based on search criteria from Couchbase.
-   * 
-   * This method constructs a dynamic N1QL query to fetch alternative products from Couchbase
-   * based on the given search criteria. It also integrates an external API call to retrieve
-   * a list of European countries, ensuring that only European-origin products are included.
-   * 
-   * @param {any} searchCriteria - Object containing the search filters such as category, tags, and brand.
->>>>>>> 078eecc4
-   * @returns {Promise<any[]>} A promise resolving with an array of alternative products.
-   * @throws {InternalServerErrorException} If the query execution fails.
-   */
-  async getAlternativeProducts(
-    bucketName: string,
-    searchCriteria: any
-  ): Promise<any[]> {
-    try {
-      if (Object.keys(searchCriteria).length === 0) {
-        throw new Error("❌ searchCriteria is empty");
-      }
-
-<<<<<<< HEAD
-      console.log(
-        `🔹 Searching alternatives in ${bucketName} with criteria:`,
-        searchCriteria
-      );
-=======
-      console.log(`🔹 Searching alternatives with criteria:`, searchCriteria);
-
-      // API call to fetch the list of European countries
-      const response = await this.httpService.axiosRef.get('https://restcountries.com/v3.1/region/europe');
-      const europeanCountries = response.data.map(country => country.name.common);
->>>>>>> 078eecc4
-
-      let query = `SELECT * FROM \`${bucketName}\` WHERE `;
-      const queryConditions: string[] = [];
-      const queryParams: any[] = [];
-
-      if (searchCriteria.category) {
-        queryConditions.push("category = ?");
-        queryParams.push(searchCriteria.category);
-      }
-
-      if (searchCriteria.tags && searchCriteria.tags.length > 0) {
-        queryConditions.push("ANY tag IN tags SATISFIES tag IN ? END");
-        queryParams.push(searchCriteria.tags);
-      }
-
-      if (searchCriteria.brand) {
-        queryConditions.push("brand != ?");
-        queryParams.push(searchCriteria.brand);
-      }
-
-      query += queryConditions.join(" AND ") + " LIMIT 10";
-      console.log(`🔹 Executing query: ${query} with params:`, queryParams);
-
-<<<<<<< HEAD
-      const result = await this.cluster.query(query, {
-        parameters: queryParams,
-      });
-      return result.rows.map((row) => row[bucketName]);
-    } catch (error) {
-      console.error(
-        `❌ Error retrieving alternative products from ${bucketName}:`,
-        error
-      );
-      throw new InternalServerErrorException(
-        `Error retrieving alternative products from ${bucketName}`
-      );
     }
   }
 
@@ -304,18 +133,137 @@
       throw error;
     }
   }
-}
-=======
-      console.log(`🔹 Executing N1QL query: ${query} with params:`, queryParams);
-
-      // Execute the query in Couchbase
-      const result = await this.cluster.query(query, { parameters: queryParams });
-
-      return result.rows.map(row => row[bucketName]); // Extract product data
-    } catch (error) {
-      console.error("❌ Error retrieving alternative products (database.service):", error);
-      throw new InternalServerErrorException("Error retrieving alternative products (database.service)");
-    }
-  }
-}
->>>>>>> 078eecc4
+
+  /**
+   * @brief Executes a N1QL query dynamically.
+   * @param {string} query - The N1QL query string.
+   * @param {any} params - Optional parameters for the query.
+   * @returns {Promise<any[]>} - The query result.
+   * @throws {InternalServerErrorException} If the query execution fails.
+   */
+  async executeQuery(query: string, params?: any): Promise<any[]> {
+    try {
+      console.log(`🔹 Executing query: ${query} with params:`, params);
+      const result = await this.cluster.query(query, { parameters: params });
+      return result.rows;
+    } catch (error) {
+      console.error("❌ Error executing query:", error);
+      throw new InternalServerErrorException("Database query failed");
+    }
+  }
+
+  /**
+   * @brief Retrieves alternative products based on search criteria from Couchbase.
+   * @param {string} bucketName - The name of the bucket.
+   * @param {any} searchCriteria - Object containing the search filters such as category, tags, and brand.
+   * @returns {Promise<any[]>} A promise resolving with an array of alternative products.
+   * @throws {InternalServerErrorException} If the query execution fails.
+   */
+  async getAlternativeProducts(
+    bucketName: string,
+    searchCriteria: any
+  ): Promise<any[]> {
+    try {
+      if (Object.keys(searchCriteria).length === 0) {
+        throw new Error("❌ searchCriteria is empty");
+      }
+
+      console.log(`🔹 Searching alternatives with criteria:`, searchCriteria);
+
+      const response = await this.httpService.axiosRef.get(
+        "https://restcountries.com/v3.1/region/europe"
+      );
+      const europeanCountries = response.data.map(
+        (country) => country.name.common
+      );
+
+      let query = `SELECT * FROM \`${bucketName}\` WHERE `;
+      const queryConditions: string[] = [];
+      const queryParams: any[] = [];
+
+      if (searchCriteria.category) {
+        queryConditions.push("category = ?");
+        queryParams.push(searchCriteria.category);
+      }
+
+      if (searchCriteria.tags && searchCriteria.tags.length > 0) {
+        queryConditions.push("ANY tag IN tags SATISFIES tag IN ? END");
+        queryParams.push(searchCriteria.tags);
+      }
+
+      if (searchCriteria.brand) {
+        queryConditions.push("brand != ?");
+        queryParams.push(searchCriteria.brand);
+      }
+
+      query += queryConditions.join(" AND ") + " LIMIT 10";
+
+      console.log(
+        `🔹 Executing N1QL query: ${query} with params:`,
+        queryParams
+      );
+
+      const result = await this.cluster.query(query, {
+        parameters: queryParams,
+      });
+
+      return result.rows.map((row) => row[bucketName]);
+    } catch (error) {
+      console.error(
+        `❌ Error retrieving alternative products from ${bucketName}:`,
+        error
+      );
+      throw new InternalServerErrorException(
+        `Error retrieving alternative products from ${bucketName}`
+      );
+    }
+  }
+
+  /**
+   * @brief Retrieves a document from Couchbase by its ID.
+   * @param {string} bucketName - The name of the bucket.
+   * @param {string} docId - The document ID.
+   * @returns {Promise<any>} The retrieved document or `null` if not found.
+   * @throws {Error} If the query fails.
+   */
+  async getDocumentById(bucketName: string, docId: string): Promise<any> {
+    try {
+      console.log(
+        `🔹 Retrieving document with ID: ${docId} from ${bucketName}`
+      );
+
+      const query = `SELECT * FROM \`${bucketName}\` WHERE META().id = ?`;
+      const options = { parameters: [docId] };
+      const result = await this.cluster.query(query, options);
+
+      return result.rows.length > 0 ? result.rows[0][bucketName] : null;
+    } catch (error) {
+      console.error(`❌ Error retrieving document from ${bucketName}:`, error);
+      throw new Error(`Error retrieving document from ${bucketName}`);
+    }
+  }
+
+  /**
+   * @brief Inserts a document into the specified bucket.
+   * @param {string} bucketName - The name of the bucket.
+   * @param {string} docId - The document ID.
+   * @param {any} data - The data to be inserted.
+   * @throws {InternalServerErrorException} If the insertion fails.
+   */
+  async insertDocument(
+    bucketName: string,
+    docId: string,
+    data: any
+  ): Promise<void> {
+    try {
+      const collection = await this.getCollection(bucketName);
+      await collection.insert(docId, data);
+      console.log(`✅ Successfully inserted document into ${bucketName}`);
+    } catch (error) {
+      console.error(`❌ Error inserting document into ${bucketName}:`, error);
+      throw new InternalServerErrorException(
+        `Error inserting document into ${bucketName}`
+      );
+    }
+  }
+}