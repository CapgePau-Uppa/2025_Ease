﻿﻿/**
 * @file database.service.ts
 * @brief Service for handling database operations in Couchbase.
 *
 * This service provides functionalities to interact with Couchbase, including:
 * - Connection management for multiple buckets (`products` and `users`).
 * - CRUD operations on products and users collections.
 * - Execution of N1QL queries and Full-Text Search (FTS).
 */

// Other
import {
  Injectable,
  OnModuleInit,
  OnModuleDestroy,
  InternalServerErrorException,
} from "@nestjs/common";
import * as couchbase from "couchbase";
import * as fs from "fs";
// HTTP
import { HttpService } from "@nestjs/axios";
import { Role } from "../roles/roles.enum";

@Injectable()
export class DatabaseService implements OnModuleInit, OnModuleDestroy {
  private cluster: couchbase.Cluster;
  // Buckets
  private productsBucket: couchbase.Bucket;
  private usersBucket: couchbase.Bucket;
  private categBucket: couchbase.Bucket;
  private brandBucket: couchbase.Bucket;
  // Collections
  private productsCollection: couchbase.Collection;
  private usersCollection: couchbase.Collection;
  private categCollection: couchbase.Collection;
  private brandCollection: couchbase.Collection;

<<<<<<< HEAD
  constructor(private readonly httpService: HttpService) {}
=======
  // User role
  private _role = {
    Admin: 'Admin',
    User: 'User'
  };

  constructor(private readonly httpService: HttpService) { }
>>>>>>> ca948cac

  // ======================== DATABASE INIT AND CONNECTION
  /**
   * @brief Initializes the Couchbase connection when the module starts.
   *
   * This method loads the SSL certificate and establishes connections
   * to the Couchbase Capella cluster for products and users buckets.
   */
  async onModuleInit() {
    await this.initializeConnections();
  }

  /**
   * @brief Initializes Couchbase connections for products and users buckets.
   *
   * This method ensures a secure connection to Couchbase using an SSL certificate
   * and initializes collections for product and user data storage.
   */
  private async initializeConnections() {
    try {
      console.log("🔹 Initializing Couchbase connections...");

      const certPath = process.env.SSL_CERT_PATH;
      if (!certPath) {
        throw new Error("❌ SSL_CERT_PATH is not set in environment variables");
      }
      const cert = fs.readFileSync(certPath);
      console.log("🔹 SSL Certificate loaded.");

      console.log("🔹 Connecting to Couchbase Capella...");
      this.cluster = await couchbase.connect(process.env.DB_HOST, {
        username: process.env.DB_USER,
        password: process.env.DB_PASSWORD,
        configProfile: "wanDevelopment", // Required for WAN connections
      });

      // Connect to the products bucket
      const productsBucketName = process.env.BUCKET_NAME;
      if (!productsBucketName) {
        throw new Error(
          "❌ BUCKET_NAME is not defined in environment variables in database.service.ts"
        );
      }
      this.productsBucket = this.cluster.bucket(productsBucketName);
      this.productsCollection = this.productsBucket.defaultCollection();

      // Connect to the users bucket
      const usersBucketName = process.env.USER_BUCKET_NAME;
      if (!usersBucketName) {
        throw new Error(
          "❌ USER_BUCKET_NAME is not defined in environment variables in database.service.ts"
        );
      }
      this.usersBucket = this.cluster.bucket(usersBucketName);
      this.usersCollection = this.usersBucket.defaultCollection();

      // Connect to the category bucket
      const categBucketName = process.env.CATEGORY_BUCKET_NAME;
      if (!categBucketName) {
        throw new Error(
          "❌ CATEGORY_BUCKET_NAME is not defined in environment variables in database.service.ts"
        );
      }
      this.categBucket = this.cluster.bucket(categBucketName);
      this.categCollection = this.categBucket.defaultCollection();

      // Connect to the brand bucket
      const brandBucketName = process.env.BRAND_BUCKET_NAME;
      if (!brandBucketName) {
        throw new Error(
          "❌ BRAND_BUCKET_NAME is not defined in environment variables in database.service.ts"
        );
      }
      this.brandBucket = this.cluster.bucket(brandBucketName);
      this.brandCollection = this.brandBucket.defaultCollection();

      console.log("✅ Successfully connected to Couchbase Capella!");
    } catch (error) {
      console.error("❌ Connection error to Couchbase Capella:", error.message);
      throw new Error("Unable to connect to Couchbase Capella");
    }
  }

  /**
   * @brief Closes the Couchbase connection when the module is destroyed.
   */
  async onModuleDestroy() {
    await this.cluster?.close();
    console.log("🔹 Couchbase connections closed.");
  }

  // ======================== DATABASE GET BUCKETS AND COLLECTION
  /**
   * @brief Retrieves the Couchbase bucket instance for products.
   *
   * This method returns the initialized Couchbase bucket for storing and retrieving product data.
   * If the bucket is not initialized, it throws an error.
   *
   * @returns {couchbase.Bucket} The initialized products bucket.
   * @throws {Error} If the products bucket is not initialized.
   */
  getProductsBucket(): couchbase.Bucket {
    if (!this.productsBucket) {
      throw new Error("❌ Couchbase bucket is not initialized yet.");
    }
    return this.productsBucket;
  }

  /**
   * @brief Retrieves the Couchbase bucket instance for users.
   *
   * This method returns the initialized Couchbase bucket for managing user data.
   * If the bucket is not initialized, it throws an error.
   *
   * @returns {couchbase.Bucket} The initialized users bucket.
   * @throws {Error} If the users bucket is not initialized.
   */
  getUsersBucket(): couchbase.Bucket {
    if (!this.usersBucket) {
      throw new Error("❌ Couchbase bucket is not initialized yet.");
    }
    return this.usersBucket;
  }

  /**
   * @brief Retrieves the Couchbase bucket instance for category.
   *
   * This method returns the initialized Couchbase bucket for managing category data.
   * If the bucket is not initialized, it throws an error.
   *
   * @returns {couchbase.Bucket} The initialized category bucket.
   * @throws {Error} If the category bucket is not initialized.
   */
  getCategBucket(): couchbase.Bucket {
    if (!this.categBucket) {
      throw new Error("❌ Couchbase bucket is not initialized yet.");
    }
    return this.categBucket;
  }

  /**
   * @brief Retrieves the Couchbase bucket instance for brand.
   *
   * This method returns the initialized Couchbase bucket for managing brand data.
   * If the bucket is not initialized, it throws an error.
   *
   * @returns {couchbase.Bucket} The initialized brand bucket.
   * @throws {Error} If the brand bucket is not initialized.
   */
  getBrandBucket(): couchbase.Bucket {
    if (!this.brandBucket) {
      throw new Error("❌ Couchbase bucket is not initialized yet.");
    }
    return this.brandBucket;
  }

  /**
   * Returns the products collection.
   */
  getProductsCollection(): couchbase.Collection {
    if (!this.productsCollection) {
      throw new Error("Products collection is not initialized.");
    }
    return this.productsCollection;
  }

  /**
   * Returns the users collection.
   */
  getUsersCollection(): couchbase.Collection {
    if (!this.usersCollection) {
      throw new Error("Users collection is not initialized.");
    }
    return this.usersCollection;
  }

  /**
   * Returns the category collection.
   */
  getCategCollection(): couchbase.Collection {
    if (!this.categCollection) {
      throw new Error("Users collection is not initialized.");
    }
    return this.categCollection;
  }

  /**
   * Returns the brand collection.
   */
  getBrandCollection(): couchbase.Collection {
    if (!this.brandCollection) {
      throw new Error("Brand collection is not initialized.");
    }
    return this.brandCollection;
  }

  // ======================== UTILITY FUNCTIONS
  /**
   * @brief Retrieves all products stored in the database.
   *
   * Executes an N1QL query to fetch all product documents from Couchbase.
   *
   * @returns {Promise<any[]>} An array containing all product records.
   * @throws {Error} If the query execution fails.
   */
  async getAllProductsData(): Promise<any[]> {
    try {
      console.log(`🔹 Executing N1QL query on \`${this.productsBucket.name}\``);

      // Execute query on product bucket
      const query = `SELECT * FROM \`${this.productsBucket.name}\``;
      const result = await this.cluster.query(query);

      return result.rows;
    } catch (error) {
      console.error("❌ Error while retrieving data:", error);
      return [];
    }
  }

  /**
   * Executes a Full Text Search (FTS) query on Couchbase Capella.
   * @param {string} searchQuery - The query string to search for.
   * @returns {Promise<any[]>} A promise that resolves to an array of search results.
   * @throws {Error} If the search query execution fails.
   */
  async searchQuery(searchQuery: string): Promise<any[]> {
    const _indexName = process.env.INDEX_NAME;
    searchQuery = searchQuery.toLowerCase(); // Normalize the query

    try {
      const prefixQuery = couchbase.SearchQuery.prefix(searchQuery); // Prefix search
      const matchQuery = couchbase.SearchQuery.match(searchQuery); // Natural language search

      // Combine prefix and match queries
      const combinedQuery = couchbase.SearchQuery.disjuncts(
        prefixQuery,
        matchQuery
      );

      const searchRes = await this.cluster.searchQuery(
        _indexName,
        combinedQuery,
        {
          fields: ["name", "description", "category", "tags"],
          highlight: {
            style: couchbase.HighlightStyle.HTML,
            fields: ["name", "description", "category", "tags"],
          },
        }
      );

      return searchRes.rows;
    } catch (error) {
      console.error("❌ Error during FTS query:", error);
      throw error;
    }
  }

  /**
   * @brief Retrieves a specific product from Couchbase by its ID.
   *
   * @param {string} productId - The ID of the product to retrieve.
   * @returns {Promise<any>} - The product details or `null` if not found.
   * @throws {Error} If the query execution fails.
   */
  async getProductById(productId: string): Promise<any> {
    const bucketName = process.env.BUCKET_NAME;

    try {
      console.log(`🔹 Retrieving product with ID: ${productId}`);

      const query = `SELECT * FROM \`${bucketName}\` WHERE META().id = ?`;
      const options = { parameters: [productId] };

      const result = await this.cluster.query(query, options);

      if (result.rows.length > 0) {
        return result.rows[0][bucketName];
      } else {
        console.warn(`⚠️ Product with ID "${productId}" not found.`);
        return null;
      }
    } catch (error) {
      console.error("❌ Error retrieving product:", error);
      throw new Error("Error retrieving product.");
    }
  }

  /**
   * @brief Retrieves alternative products based on search criteria from Couchbase.
   *
   * This method constructs a dynamic N1QL query to fetch alternative products from Couchbase
   * based on the given search criteria. It also integrates an external API call to retrieve
   * a list of European countries, ensuring that only European-origin products are included.
   *
   * @param {any} searchCriteria - Object containing the search filters such as category, tags, and brand.
   * @returns {Promise<any[]>} A promise resolving with an array of alternative products.
   * @throws {InternalServerErrorException} If the query execution fails or no search criteria are provided.
   */
  async getAlternativeProducts(searchCriteria: any): Promise<any[]> {
    const bucketName = this.productsBucket.name;

    try {
      if (Object.keys(searchCriteria).length === 0) {
        throw new Error("❌ searchCriteria is empty");
      }

      console.log(`🔹 Searching alternatives with criteria:`, searchCriteria);

      // API call to fetch the list of European countries
      const response = await this.httpService.axiosRef.get(
        "https://restcountries.com/v3.1/region/europe"
      );
      const europeanCountries = response.data.map(
        (country) => country.name.common
      );

      // Dynamically construct the N1QL query
      let query = `SELECT * FROM \`${bucketName}\` WHERE `;
      const queryConditions: string[] = [];
      const queryParams: any[] = [];

      // Add conditions dynamically based on provided criteria
      // Exclude the product that was searched (by ID)
      if (searchCriteria.searchedProductID) {
        queryConditions.push("id != ?");
        queryParams.push(searchCriteria.searchedProductID); // Exclude the searched product
      }

      if (searchCriteria.category) {
        queryConditions.push("category = ?");
        queryParams.push(searchCriteria.category);
      }

      if (searchCriteria.tags && searchCriteria.tags.length > 0) {
        queryConditions.push("ANY tag IN tags SATISFIES tag IN ? END");
        queryParams.push(searchCriteria.tags); // Ensures at least one tag matches
      }

      if (searchCriteria.brand) {
        queryConditions.push("brand != ?");
        queryParams.push(searchCriteria.brand); // Exclude the same brand
      }

      // Filter only European products
      queryConditions.push("origin IN ?");
      queryParams.push(europeanCountries); // Verify if the origin is European

      // Finalize the query with conditions
      query += queryConditions.join(" AND ");

      console.log(
        `🔹 Executing N1QL query: ${query} with params:`,
        queryParams
      );

      // Execute the query in Couchbase
      const result = await this.cluster.query(query, {
        parameters: queryParams,
      });
      return result.rows.map((row) => row[bucketName]); // Extract product data
    } catch (error) {
      console.error(
        "❌ Error retrieving alternative products (database.service):",
        error
      );
      throw new InternalServerErrorException(
        "Error retrieving alternative products (database.service)"
      );
    }
  }

  /**
   * @brief Retrieves a user from Couchbase by their email.
   *
   * @param {string} email - The email of the user to retrieve.
   * @returns {Promise<any>} - The user details or `null` if not found.
   * @throws {InternalServerErrorException} If an error occurs during retrieval.
   */
  async getUserByEmail(email: string): Promise<any> {
    try {
      // Check if users bucket is initialized
      if (!this.usersBucket) {
        throw new Error("❌ Users bucket is not initialized.");
      }

      // Building an N1QL query
      const query = `SELECT META(u).id, u.* FROM \`${this.usersBucket.name}\`._default._default u WHERE u.email = $email`;

      // Executing query with secured settings
      const result = await this.cluster.query(query, { parameters: { email } });

      if (result.rows.length === 0) {
        console.warn(`⚠️ User with email "${email}" not found.`);
        return null;
      }

      return result.rows[0]; // return the found user
    } catch (error) {
      console.error("❌ Error retrieving user by email:", error);
      throw new InternalServerErrorException("Error retrieving user by email.");
    }
  }

  /**
   * @brief Adds a new user to the Couchbase database.
   *
   * @details This function checks if the user's email already exists in the database. If not, it creates a new user document with the provided username, email, password, and a default role of "User". The document is inserted into the Couchbase database.
   * It also adds timestamps for `createdAt` and `updatedAt` fields to track when the user was created and last updated.
   *
   * @param username The username of the new user.
   * @param email The email of the new user, used as the unique identifier.
   * @param password The password of the new user, stored as plain text (must be hashed before actual usage).
   *
   * @returns A Promise that resolves to the result of the insertion query, or null if the user already exists.
   *
   * @throws InternalServerErrorException If there is an error during the insertion process.
   */
  async addUser(
    username: string,
    email: string,
    password: string
  ): Promise<any> {
    try {
      // Check if the users bucket is initialized
      if (!this.usersBucket) {
        throw new Error("❌ Users bucket is not initialized.");
      }

      // Check if a user with the same email already exists
      const existingUser = await this.getUserByEmail(email);
      if (existingUser) {
        console.warn(`⚠️ A user with the email "${email}" already exists.`);
        return null; // Return null if the user already exists
      }

      // Create the user object with the provided information
      const newUser = {
        username: username,
        email: email,
        password: password,
        role: Role.USER, // Default user role
        createdAt: new Date().toISOString(), // Adding createdAt timestamp
        updatedAt: new Date().toISOString(), // Adding updatedAt timestamp
      };

      // Generate a unique identifier for the user document
      const userId = `user::${email}`; // Unique ID based on the email

      // Construct the N1QL query to insert the user
      const query = `
      INSERT INTO \`${this.usersBucket.name}\`._default._default (KEY, VALUE)
      VALUES ($userId, $newUser)
    `;

      // Execute the query with the parameters
      const result = await this.cluster.query(query, {
        parameters: { userId, newUser },
      });

      // Return the result of the insertion
      return result;
    } catch (error) {
      console.error("❌ Error occurred while adding the user:", error);
      throw new InternalServerErrorException(
        "Error occurred while adding the user."
      );
    }
  }

  /**
   * @brief Retrieves all category names from the Couchbase database.
   *
   * @returns {Promise<any[]>} - A promise that resolves with an array of category names.
   * @throws {InternalServerErrorException} If an error occurs during retrieval.
   */
  async getAllCategName(): Promise<any[]> {
    try {
      // Check if the categories bucket is initialized
      if (!this.categBucket) {
        throw new Error("❌ Categories bucket is not initialized.");
      }

      // Build the N1QL query to retrieve category names
      const query = `
      SELECT c.name
      FROM \`${this.categBucket.name}\`._default._default c
    `;

      // Execute the query
      const result = await this.cluster.query(query);

      // If no categories are found
      if (result.rows.length === 0) {
        console.warn("⚠️ No categories found.");
        return [];
      }

      // Extract the category names from the result
      const categoryNames = result.rows.map((row: any) => row.name);

      return categoryNames; // Return the list of category names
    } catch (error) {
      console.error("❌ Error retrieving category names:", error);
      throw new InternalServerErrorException(
        "Error retrieving category names."
      );
    }
  }

  /**
   * @brief Retrieves all brand names from the database.
   *
   * This function executes a N1QL query to fetch all brand names from the specified Couchbase bucket.
   * It checks the initialization of the brand bucket before executing the query and handles potential errors.
   * If no brands are found, an empty array is returned.
   *
   * @returns {Promise<any[]>} A promise resolving to an array of brand names.
   *
   * @throws {InternalServerErrorException} If the brand bucket is not initialized or if an error occurs during query execution.
   */
  async getAllBrandName(): Promise<any[]> {
    const brandBucketName = this.brandBucket.name;
    try {
      // Verify if the brand bucket is initialized
      if (!this.brandBucket) {
        throw new Error("❌ Brand bucket is not initialized.");
      }

      // Construct the N1QL query to retrieve brand names
      const query = `
      SELECT b.name
      FROM \`${brandBucketName}\`._default._default b
    `;

      // Execute the query
      const result = await this.cluster.query(query);

      // Handle the case where no brands are found
      if (result.rows.length === 0) {
        console.warn("⚠️ No brand names found.");
        return [];
      }

      // Extract and return the brand names from the query result
      const brandNames = result.rows.map((row: any) => row.name);
      return brandNames;
    } catch (error) {
      console.error("❌ Error retrieving brand names:", error);
      throw new InternalServerErrorException("Error retrieving brand names.");
    }
  }

  /**
   * @brief Retrieves products associated with a specified brand.
   * 
   * @details
   * Executes a N1QL query that performs a join between the products and brands buckets.
   * This function searches for products whose foreign key (`FK_Brands`) matches the given brand name.
   * 
   * @param brandName The name of the brand to search for.
   * 
   * @returns {Promise<any[]>} An array of objects containing product and brand names.  
   * 
   * @throws {Error} Throws an error if the query execution fails.
   */
  async getProductsByBrand(brandName: string): Promise<any> {
    const productsBucketName = this.productsBucket.name;
    const brandBucketName = this.brandBucket.name;

    const query = `
      SELECT p.name AS productName, b.name AS brandName
      FROM \`${productsBucketName}\` p
      JOIN \`${brandBucketName}\` b ON KEYS p.FK_Brands
      WHERE b.name = $brandName
    `;

    try {
      const result = await this.cluster.query(query, { parameters: { brandName } });
      console.log("Query result:\n", result.rows);
      return result.rows;
    } catch (error) {
      console.error("Error executing query:", error);
      throw error;
    }
  }

  /**
   * @brief Retrieves products based on provided filters and/or similarity to a selected product.
<<<<<<< HEAD
   *
   * This function constructs a dynamic N1QL query to fetch products that either match the provided filters
   * (such as category, country, and price range) or are similar to a selected product (based on category, tags, and price range).
   * If both a product ID and filters are provided, the function searches for products that match both conditions.
   *
   * ---------------------
   * Logic summary:
   * - With `productId`: Searches for products similar to the selected product according to:
   *   - Category
   *   - Tags
   *   - Similar price range (±20%)
   * - Without `productId`: Searches according to the directly provided filters (category, country, price).
   * - Combined: If both `productId` and filters are provided, products must satisfy both similarity and filter conditions.
   * ---------------------
   *
   * @param filters An object containing the filters to apply to the product search. Possible fields:
   *   - `category` (string): Category to filter products by.
   *   - `country` (string): Country of origin to filter products by.
   *   - `minPrice` (number): Minimum price for filtering.
   *   - `maxPrice` (number): Maximum price for filtering.
   *   - `productId` (string, optional): ID of a selected product for similarity-based search.
   *
   * @returns {Promise<any[]>} A promise resolving to an array of products matching the applied filters and/or similarity criteria.
   *
   * @throws {InternalServerErrorException} If an error occurs during the query construction or execution.
=======
   * 
   * @details
   * This function dynamically constructs a N1QL query to fetch products that either:
   * - Match the provided filters (e.g., category, country, price range, brand), OR
   * - Are similar to a selected product (based on category, tags, price range, and brand).
   * 
   * ### Query Logic:
   * - **With `productId`:** Searches for products similar to the selected product using:
   *   - Category match
   *   - Shared tags
   *   - Price range within ±20% of the selected product's price
   *   - Same brand association (via `FK_Brands`)
   * - **Without `productId`:** Filters products directly based on provided filters.
   * - **Combined case:** If both `productId` and filters are provided, products must satisfy either similarity conditions or provided filters.
   * 
   * @param filters An object containing search filters. Possible fields:
   * - `category` (string): Category to filter products by.
   * - `country` (string): Country of origin to filter products by.
   * - `minPrice` (number): Minimum price for filtering.
   * - `maxPrice` (number): Maximum price for filtering.
   * - `brand` (string, optional): Brand to filter products by.
   * - `productId` (string, optional): ID of a selected product to find similar products.
   * 
   * @returns {Promise<any[]>} An array of products matching the filters and/or similarity criteria.
   * 
   * @throws {InternalServerErrorException} Thrown if there is an error during query construction or execution.
>>>>>>> ca948cac
   */
  async getProductsWithFilters(filters: any): Promise<any[]> {
    const bucketName = this.productsBucket.name;
    const brandBucketName = this.brandBucket.name;

    try {
      if (Object.keys(filters).length === 0) {
        throw new Error("❌ Filters are empty");
      }

      const similarToProductConditions: string[] = [];
      const similarToFiltersConditions: string[] = [];
      let queryWithJoin = "";

      // ---------------------
      // Part 1: Similarity search based on a selected product (if productId is provided)
      // ---------------------
      if (filters.productId) {
        console.log(
          `🔎 Searching for products similar to: ${filters.productId}`
        );

        const selectedProduct = await this.getProductById(filters.productId);
        if (!selectedProduct) {
          throw new Error(`❌ Product with ID ${filters.productId} not found.`);
        }

        console.log(`🔹 Selected product:`, selectedProduct);

        // ---------------------
        // Similarity criteria based on the selected product's attributes
        // ---------------------
        const subSimilarityConditions: string[] = [];

        // Match products with the same category
        if (selectedProduct.category) {
          subSimilarityConditions.push(
            `category = '${selectedProduct.category}'`
          );
        }

        // Match products with at least one similar tag
        if (selectedProduct.tags?.length) {
          subSimilarityConditions.push(
            `ANY tag IN tags SATISFIES tag IN ${JSON.stringify(selectedProduct.tags)} END`
          );
        }

        // Match products within ±20% price range of the selected product
        if (selectedProduct.price) {
          const minPrice = selectedProduct.price * 0.8;
          const maxPrice = selectedProduct.price * 1.2;
          subSimilarityConditions.push(
            `price BETWEEN ${minPrice} AND ${maxPrice}`
          );
        }

        // Add brand filter directly if product has a FK_Brands
        if (selectedProduct.FK_Brands) {
          console.log("🔎 Using brand from selected product:", selectedProduct.FK_Brands);
          subSimilarityConditions.push(`FK_Brands = '${selectedProduct.FK_Brands}'`);
        }

        console.log("✅ subSimilarityConditions:\n", subSimilarityConditions);

        // ---------------------
        // Part 2: Search based on directly provided filters
        // ---------------------
        if (filters.category)
          similarToFiltersConditions.push(`category = '${filters.category}'`);
        if (filters.country)
          similarToFiltersConditions.push(`origin = '${filters.country}'`);
        if (filters.minPrice && filters.maxPrice) {
<<<<<<< HEAD
          similarToFiltersConditions.push(
            `price BETWEEN ${filters.minPrice} AND ${filters.maxPrice}`
          );
=======
          similarToFiltersConditions.push(`price BETWEEN ${filters.minPrice} AND ${filters.maxPrice}`);
        } else if (filters.minPrice) {
          similarToFiltersConditions.push(`price >= ${filters.minPrice}`);
        } else if (filters.maxPrice) {
          similarToFiltersConditions.push(`price <= ${filters.maxPrice}`);
>>>>>>> ca948cac
        }

        // If brand is provided (without a selected product), use getProductsByBrand to fetch FK_Brands
        if (filters.brand && !filters.productId) {
          const brandResult = await this.getProductsByBrand(filters.brand);
          if (brandResult?.length) {
            const brandFK = brandResult[0].FK_Brands; // Assumes getProductsByBrand returns FK_Brands
            if (brandFK) {
              similarToFiltersConditions.push(`FK_Brands = '${brandFK}'`);
            }
          }
        }

        console.log("✅ similarToFiltersConditions:\n", similarToFiltersConditions);

        // ---------------------
        // Query construction combining similarity and filter conditions
        // ---------------------
<<<<<<< HEAD
        if (
          subSimilarityConditions.length > 0 &&
          similarToFiltersConditions.length > 0
        ) {
          queryWithJoin = `SELECT * FROM \`${bucketName}\` 
          WHERE (${exclusionCondition} AND (${subSimilarityConditions.join(" OR ")})) 
          AND (${similarToFiltersConditions.join(" OR ")})`;
        } else if (subSimilarityConditions.length > 0) {
          queryWithJoin = `SELECT * FROM \`${bucketName}\` 
          WHERE ${exclusionCondition} AND (${subSimilarityConditions.join(" OR ")})`;
        } else if (similarToFiltersConditions.length > 0) {
          queryWithJoin = `SELECT * FROM \`${bucketName}\` WHERE ${similarToFiltersConditions.join(" OR ")}`;
        }
      } else {
=======
        const similarityClause = subSimilarityConditions.length > 0 ? `(${subSimilarityConditions.join(" AND ")})` : "";
        const filtersClause = similarToFiltersConditions.length > 0 ? `(${similarToFiltersConditions.join(" AND ")})` : "";

        if (similarityClause && filtersClause) {
          queryWithJoin = `
            SELECT * FROM \`${bucketName}\`
            WHERE ${similarityClause} OR ${filtersClause}
          `;
        } else if (similarityClause) {
          queryWithJoin = `
            SELECT * FROM \`${bucketName}\`
            WHERE ${similarityClause}
          `;
        } else if (filtersClause) {
          queryWithJoin = `
            SELECT * FROM \`${bucketName}\`
            WHERE ${filtersClause}
          `;
        }
      }
      else {
>>>>>>> ca948cac
        // ---------------------
        // No productId provided: Apply only the provided filters
        // ---------------------
        if (filters.category)
          similarToFiltersConditions.push(`category = '${filters.category}'`);
        if (filters.country)
          similarToFiltersConditions.push(`origin = '${filters.country}'`);
        if (filters.minPrice && filters.maxPrice) {
          similarToFiltersConditions.push(
            `price BETWEEN ${filters.minPrice} AND ${filters.maxPrice}`
          );
        }

        // Add brand filter with subquery
        if (filters.brand) {
          console.log(`🔎 Adding brand filter with subquery for brand: ${filters.brand}`);

          const brandSubquery = `
            (SELECT RAW META(b).id FROM \`${brandBucketName}\` b WHERE b.name = '${filters.brand}' LIMIT 1)
          `;

          similarToFiltersConditions.push(`FK_Brands = ${brandSubquery}`);
        }

        // ---------------------
        // building the final request
        // ---------------------
        if (similarToFiltersConditions.length > 0) {
          queryWithJoin = `
            SELECT * FROM \`${bucketName}\`
            WHERE ${similarToFiltersConditions.join(" OR ")}
          `;
        }
      }

      // ---------------------
      // Execute the constructed query
      // ---------------------
      let combinedResults: any[] = [];

      if (queryWithJoin) {
        console.log(
          `🔹 Executing combined similarity and filters query: ${queryWithJoin}`
        );
        const resultCombined = await this.cluster.query(queryWithJoin);
        combinedResults = resultCombined.rows.map((row) => row[bucketName]);
      }
      console.log(`📦 Total combined products: ${combinedResults.length}`);
      return combinedResults;
    } catch (error) {
      console.error("❌ Error retrieving filtered products:", error);
      throw new InternalServerErrorException(
        "An error occurred while retrieving the filtered products."
      );
    }
  }
}<|MERGE_RESOLUTION|>--- conflicted
+++ resolved
@@ -35,17 +35,13 @@
   private categCollection: couchbase.Collection;
   private brandCollection: couchbase.Collection;
 
-<<<<<<< HEAD
-  constructor(private readonly httpService: HttpService) {}
-=======
   // User role
   private _role = {
-    Admin: 'Admin',
-    User: 'User'
+    Admin: "Admin",
+    User: "User",
   };
 
-  constructor(private readonly httpService: HttpService) { }
->>>>>>> ca948cac
+  constructor(private readonly httpService: HttpService) {}
 
   // ======================== DATABASE INIT AND CONNECTION
   /**
@@ -602,15 +598,15 @@
 
   /**
    * @brief Retrieves products associated with a specified brand.
-   * 
+   *
    * @details
    * Executes a N1QL query that performs a join between the products and brands buckets.
    * This function searches for products whose foreign key (`FK_Brands`) matches the given brand name.
-   * 
+   *
    * @param brandName The name of the brand to search for.
-   * 
-   * @returns {Promise<any[]>} An array of objects containing product and brand names.  
-   * 
+   *
+   * @returns {Promise<any[]>} An array of objects containing product and brand names.
+   *
    * @throws {Error} Throws an error if the query execution fails.
    */
   async getProductsByBrand(brandName: string): Promise<any> {
@@ -625,7 +621,9 @@
     `;
 
     try {
-      const result = await this.cluster.query(query, { parameters: { brandName } });
+      const result = await this.cluster.query(query, {
+        parameters: { brandName },
+      });
       console.log("Query result:\n", result.rows);
       return result.rows;
     } catch (error) {
@@ -636,7 +634,6 @@
 
   /**
    * @brief Retrieves products based on provided filters and/or similarity to a selected product.
-<<<<<<< HEAD
    *
    * This function constructs a dynamic N1QL query to fetch products that either match the provided filters
    * (such as category, country, and price range) or are similar to a selected product (based on category, tags, and price range).
@@ -662,13 +659,12 @@
    * @returns {Promise<any[]>} A promise resolving to an array of products matching the applied filters and/or similarity criteria.
    *
    * @throws {InternalServerErrorException} If an error occurs during the query construction or execution.
-=======
-   * 
+   *
    * @details
    * This function dynamically constructs a N1QL query to fetch products that either:
    * - Match the provided filters (e.g., category, country, price range, brand), OR
    * - Are similar to a selected product (based on category, tags, price range, and brand).
-   * 
+   *
    * ### Query Logic:
    * - **With `productId`:** Searches for products similar to the selected product using:
    *   - Category match
@@ -677,7 +673,7 @@
    *   - Same brand association (via `FK_Brands`)
    * - **Without `productId`:** Filters products directly based on provided filters.
    * - **Combined case:** If both `productId` and filters are provided, products must satisfy either similarity conditions or provided filters.
-   * 
+   *
    * @param filters An object containing search filters. Possible fields:
    * - `category` (string): Category to filter products by.
    * - `country` (string): Country of origin to filter products by.
@@ -685,11 +681,10 @@
    * - `maxPrice` (number): Maximum price for filtering.
    * - `brand` (string, optional): Brand to filter products by.
    * - `productId` (string, optional): ID of a selected product to find similar products.
-   * 
+   *
    * @returns {Promise<any[]>} An array of products matching the filters and/or similarity criteria.
-   * 
+   *
    * @throws {InternalServerErrorException} Thrown if there is an error during query construction or execution.
->>>>>>> ca948cac
    */
   async getProductsWithFilters(filters: any): Promise<any[]> {
     const bucketName = this.productsBucket.name;
@@ -749,8 +744,13 @@
 
         // Add brand filter directly if product has a FK_Brands
         if (selectedProduct.FK_Brands) {
-          console.log("🔎 Using brand from selected product:", selectedProduct.FK_Brands);
-          subSimilarityConditions.push(`FK_Brands = '${selectedProduct.FK_Brands}'`);
+          console.log(
+            "🔎 Using brand from selected product:",
+            selectedProduct.FK_Brands
+          );
+          subSimilarityConditions.push(
+            `FK_Brands = '${selectedProduct.FK_Brands}'`
+          );
         }
 
         console.log("✅ subSimilarityConditions:\n", subSimilarityConditions);
@@ -763,17 +763,13 @@
         if (filters.country)
           similarToFiltersConditions.push(`origin = '${filters.country}'`);
         if (filters.minPrice && filters.maxPrice) {
-<<<<<<< HEAD
           similarToFiltersConditions.push(
             `price BETWEEN ${filters.minPrice} AND ${filters.maxPrice}`
           );
-=======
-          similarToFiltersConditions.push(`price BETWEEN ${filters.minPrice} AND ${filters.maxPrice}`);
         } else if (filters.minPrice) {
           similarToFiltersConditions.push(`price >= ${filters.minPrice}`);
         } else if (filters.maxPrice) {
           similarToFiltersConditions.push(`price <= ${filters.maxPrice}`);
->>>>>>> ca948cac
         }
 
         // If brand is provided (without a selected product), use getProductsByBrand to fetch FK_Brands
@@ -787,29 +783,22 @@
           }
         }
 
-        console.log("✅ similarToFiltersConditions:\n", similarToFiltersConditions);
+        console.log(
+          "✅ similarToFiltersConditions:\n",
+          similarToFiltersConditions
+        );
 
         // ---------------------
         // Query construction combining similarity and filter conditions
         // ---------------------
-<<<<<<< HEAD
-        if (
-          subSimilarityConditions.length > 0 &&
+        const similarityClause =
+          subSimilarityConditions.length > 0
+            ? `(${subSimilarityConditions.join(" AND ")})`
+            : "";
+        const filtersClause =
           similarToFiltersConditions.length > 0
-        ) {
-          queryWithJoin = `SELECT * FROM \`${bucketName}\` 
-          WHERE (${exclusionCondition} AND (${subSimilarityConditions.join(" OR ")})) 
-          AND (${similarToFiltersConditions.join(" OR ")})`;
-        } else if (subSimilarityConditions.length > 0) {
-          queryWithJoin = `SELECT * FROM \`${bucketName}\` 
-          WHERE ${exclusionCondition} AND (${subSimilarityConditions.join(" OR ")})`;
-        } else if (similarToFiltersConditions.length > 0) {
-          queryWithJoin = `SELECT * FROM \`${bucketName}\` WHERE ${similarToFiltersConditions.join(" OR ")}`;
-        }
-      } else {
-=======
-        const similarityClause = subSimilarityConditions.length > 0 ? `(${subSimilarityConditions.join(" AND ")})` : "";
-        const filtersClause = similarToFiltersConditions.length > 0 ? `(${similarToFiltersConditions.join(" AND ")})` : "";
+            ? `(${similarToFiltersConditions.join(" AND ")})`
+            : "";
 
         if (similarityClause && filtersClause) {
           queryWithJoin = `
@@ -827,9 +816,7 @@
             WHERE ${filtersClause}
           `;
         }
-      }
-      else {
->>>>>>> ca948cac
+      } else {
         // ---------------------
         // No productId provided: Apply only the provided filters
         // ---------------------
@@ -845,7 +832,9 @@
 
         // Add brand filter with subquery
         if (filters.brand) {
-          console.log(`🔎 Adding brand filter with subquery for brand: ${filters.brand}`);
+          console.log(
+            `🔎 Adding brand filter with subquery for brand: ${filters.brand}`
+          );
 
           const brandSubquery = `
             (SELECT RAW META(b).id FROM \`${brandBucketName}\` b WHERE b.name = '${filters.brand}' LIMIT 1)
