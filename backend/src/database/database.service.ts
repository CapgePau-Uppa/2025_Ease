﻿/**
 * @file database.service.ts
 * @brief Service for handling database operations.
 *
 * This service provides functionalities to interact with the database,
 * including CRUD operations and connection management.
 */

<<<<<<< HEAD
@Injectable()
export class DatabaseService implements OnModuleInit {
  private cluster!: couchbase.Cluster; // TODO
  private bucket!: couchbase.Bucket;
=======
import { Injectable, OnModuleInit, OnModuleDestroy } from "@nestjs/common";
import * as couchbase from "couchbase";
import * as fs from "fs";
>>>>>>> d81dc91e

@Injectable()
export class DatabaseService implements OnModuleInit, OnModuleDestroy {
  private cluster: couchbase.Cluster;
  private bucket: couchbase.Bucket;
  private collection: couchbase.Collection;

  /**
   * Initializes the Couchbase connection when the module starts.
   * Loads the SSL certificate and connects to the Couchbase Capella cluster.
   */
  async onModuleInit() {
    try {
      console.log("🔹 Waiting before connecting...");
      await new Promise((resolve) => setTimeout(resolve, 2000)); // 2-second delay

      // Load the SSL root certificate
      const cert = fs.readFileSync(process.env.SSL_CERT_PATH).toString();

      console.log("🔹 Connecting to Couchbase Capella...");
      this.cluster = await couchbase.connect(process.env.DB_HOST, {
        username: process.env.DB_USER,
        password: process.env.DB_PASSWORD,
        configProfile: "wanDevelopment", // Required for WAN connections
      });

      this.bucket = this.cluster.bucket(process.env.BUCKET_NAME);
      this.collection = this.bucket.defaultCollection();
      console.log("✅ Successfully connected to Couchbase Capella!");
    } catch (error) {
      console.error("❌ Connection error to Couchbase Capella:", error.message);
      throw new Error("Unable to connect to Couchbase Capella");
    }
  }

  /**
   * Retrieves the Couchbase bucket instance.
   * @returns {couchbase.Bucket} The initialized bucket object.
   * @throws {Error} If the bucket has not been initialized yet.
   */
  getBucket(): couchbase.Bucket {
    if (!this.bucket) {
      throw new Error("❌ Couchbase bucket is not initialized yet.");
    }
    return this.bucket;
  }

  /**
   * Retrieves the default collection from the Couchbase bucket.
   * @returns {Promise<couchbase.Collection>} The default collection.
   * @throws {Error} If the collection has not been initialized yet.
   */
  async getCollection(): Promise<couchbase.Collection> {
    if (!this.collection) {
      throw new Error("❌ Collection not initialized");
    }
    return this.collection;
  }

  /**
   * Executes a N1QL query to retrieve all data from the Couchbase bucket.
   * @returns {Promise<any[]>} A promise that resolves to an array of all documents.
   * @throws {Error} If the query execution fails.
   */
  async getAllData(): Promise<any[]> {
    const bucketName = process.env.BUCKET_NAME;

    try {
      console.log(`🔹 Executing N1QL query: SELECT * FROM \`${bucketName}\``);
      const query = `SELECT * FROM \`${bucketName}\``;
      const result = await this.cluster.query(query);
      return result.rows;
    } catch (error) {
      console.error("❌ Error while retrieving data:", error);
      return [];
    }
  }

  /**
   * Executes a Full Text Search (FTS) query on Couchbase Capella.
   * @param {string} searchQuery - The query string to search for.
   * @returns {Promise<any[]>} A promise that resolves to an array of search results.
   * @throws {Error} If the search query execution fails.
   */
  async searchQuery(searchQuery: string): Promise<any[]> {
<<<<<<< HEAD
    const _indexName = this.configService.get<string>('INDEX_NAME');
    searchQuery = searchQuery.toLowerCase(); // Normalize the query
  
    try {
      const prefixQuery = couchbase.SearchQuery.prefix(searchQuery); // Prefix search
      const matchQuery = couchbase.SearchQuery.match(searchQuery); // Natural language search
  
      // Combine prefix and match queries
      const combinedQuery = couchbase.SearchQuery.disjuncts(prefixQuery, matchQuery);
  
      const searchRes = await this.cluster.searchQuery(
        _indexName,
        combinedQuery,
        {
          fields: ["name", "description", "category", "tags"],
          highlight: { style: couchbase.HighlightStyle.HTML, fields: ["name", "description", "category", "tags"] }
        }
      );
  
      return searchRes.rows;
    } catch (error) {
      console.error('Error FTS:', error);
      throw error;
    }
  }
  
  
  
=======
    const indexName = process.env.INDEX_NAME; // Ensure the index name is correct

    try {
      console.log(`🔹 Running FTS query on index: ${indexName}`);
      const searchRes = await this.cluster.searchQuery(
        indexName,
        couchbase.SearchQuery.queryString(searchQuery),
        {
          fields: ["*"], // Retrieve all fields
          highlight: {
            style: couchbase.HighlightStyle.HTML,
            fields: ["name", "description"],
          }, // Highlight certain fields
        }
      );

      return searchRes.rows;
    } catch (error) {
      console.error("❌ Error during FTS query:", error);
      throw error;
    }
  }

  /**
   * Closes the connection to the Couchbase cluster when the module is destroyed.
   */
  async onModuleDestroy() {
    await this.cluster.close();
    console.log("🔹 Couchbase connection closed.");
  }
>>>>>>> d81dc91e
}<|MERGE_RESOLUTION|>--- conflicted
+++ resolved
@@ -6,16 +6,9 @@
  * including CRUD operations and connection management.
  */
 
-<<<<<<< HEAD
-@Injectable()
-export class DatabaseService implements OnModuleInit {
-  private cluster!: couchbase.Cluster; // TODO
-  private bucket!: couchbase.Bucket;
-=======
 import { Injectable, OnModuleInit, OnModuleDestroy } from "@nestjs/common";
 import * as couchbase from "couchbase";
 import * as fs from "fs";
->>>>>>> d81dc91e
 
 @Injectable()
 export class DatabaseService implements OnModuleInit, OnModuleDestroy {
@@ -101,7 +94,6 @@
    * @throws {Error} If the search query execution fails.
    */
   async searchQuery(searchQuery: string): Promise<any[]> {
-<<<<<<< HEAD
     const _indexName = this.configService.get<string>('INDEX_NAME');
     searchQuery = searchQuery.toLowerCase(); // Normalize the query
   
@@ -123,43 +115,11 @@
   
       return searchRes.rows;
     } catch (error) {
-      console.error('Error FTS:', error);
+      console.error("❌ Error during FTS query:", error);
       throw error;
     }
   }
   
   
   
-=======
-    const indexName = process.env.INDEX_NAME; // Ensure the index name is correct
-
-    try {
-      console.log(`🔹 Running FTS query on index: ${indexName}`);
-      const searchRes = await this.cluster.searchQuery(
-        indexName,
-        couchbase.SearchQuery.queryString(searchQuery),
-        {
-          fields: ["*"], // Retrieve all fields
-          highlight: {
-            style: couchbase.HighlightStyle.HTML,
-            fields: ["name", "description"],
-          }, // Highlight certain fields
-        }
-      );
-
-      return searchRes.rows;
-    } catch (error) {
-      console.error("❌ Error during FTS query:", error);
-      throw error;
-    }
-  }
-
-  /**
-   * Closes the connection to the Couchbase cluster when the module is destroyed.
-   */
-  async onModuleDestroy() {
-    await this.cluster.close();
-    console.log("🔹 Couchbase connection closed.");
-  }
->>>>>>> d81dc91e
 }