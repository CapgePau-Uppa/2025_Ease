--- conflicted
+++ resolved
@@ -120,23 +120,14 @@
         _indexName,
         combinedQuery,
         {
-<<<<<<< HEAD
-          fields: ["name", "category", "tags"],
-          highlight: { style: couchbase.HighlightStyle.HTML, fields: ["name", "category", "tags"] }
-=======
           fields: ["name", "description", "category", "tags"],
           highlight: { style: couchbase.HighlightStyle.HTML, fields: ["name", "description", "category", "tags"] }
->>>>>>> cc1652fc
         }
       );
   
       return searchRes.rows;
     } catch (error) {
-<<<<<<< HEAD
-      console.error('Error FTS:', error);
-=======
       console.error("❌ Error during FTS query:", error);
->>>>>>> cc1652fc
       throw error;
     }
   }
