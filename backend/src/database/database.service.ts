﻿/**
 * @file database.service.ts
 * @brief Service for handling database operations in Couchbase.
 *
 * This service provides functionalities to interact with Couchbase, including:
 * - Connection management for multiple buckets (`products` and `users`).
 * - CRUD operations on products and users collections.
 * - Execution of N1QL queries and Full-Text Search (FTS).
 */

// Other
import {
  Injectable,
  OnModuleInit,
  OnModuleDestroy,
  InternalServerErrorException,
  BadRequestException,
  NotFoundException,
} from "@nestjs/common";
import {
  Bucket,
  Cluster,
  Collection,
  connect,
  SearchQuery,
  HighlightStyle,
  DocumentNotFoundError,
} from "couchbase";
import * as fs from "fs";
// HTTP
import { HttpService } from "@nestjs/axios";
import { UserRole } from "src/auth/enums/roles.enum";
// .env
import * as dotenv from "dotenv";
dotenv.config();
import { v4 as uuidv4 } from "uuid";  // Generate unique ID
import { AddressDto } from "src/auth/dto/auth.dto"; // Check of the address
// Definition of expected keys for Buckets and Collections
<<<<<<< HEAD
type BucketKeys = "productsBucket" | "usersBucket" | "categBucket" | "brandBucket" | "favoritesBucket";
type CollectionKeys = "productsCollection" | "usersCollection" | "categCollection" | "brandCollection" | "favoritesCollection";
=======
type BucketKeys = "productsBucket" | "usersBucket" | "categBucket" | "brandBucket" | "historyBucket";
type CollectionKeys = "productsCollection" | "usersCollection" | "categCollection" | "brandCollection" | "historyCollection";
>>>>>>> 84107b03

/**
 * @brief Service responsible for database operations.
 * @details This service manages connections to Couchbase buckets and provides methods
 * for interacting with the database, including CRUD operations and search functionality.
 */
@Injectable()
export class DatabaseService implements OnModuleInit, OnModuleDestroy {
  private cluster: Cluster;
  // Buckets
  private productsBucket: Bucket;
  private usersBucket: Bucket;
  private categBucket: Bucket;
  private brandBucket: Bucket;
<<<<<<< HEAD
  private favoritesBucket: Bucket;
=======
  private historyBucket: Bucket;
>>>>>>> 84107b03
  // Collections
  private productsCollection: Collection;
  private usersCollection: Collection;
  private categCollection: Collection;
  private brandCollection: Collection;
<<<<<<< HEAD
  private favoritesCollection: Collection;
=======
  private historyCollection: Collection;
>>>>>>> 84107b03

  /**
   * @brief Constructor for DatabaseService.
   * @param {HttpService} httpService - Service for making HTTP requests.
   */
  constructor(private readonly httpService: HttpService) {
    this.initializeConnections();
  }

  // ========================================================================
  // ======================== DATABASE INIT AND CONNECTION
  // ========================================================================
  /**
   * @brief Initializes the Couchbase connection when the module starts.
   *
   * This method loads the SSL certificate and establishes connections
   * to the Couchbase Capella cluster for products and users buckets.
   */
  async onModuleInit() {
    await this.initializeConnections();
  }

  /**
   * @brief Connects to a Couchbase bucket and initializes its collection.
   * @param {string} bucketNameEnv - The environment variable holding the bucket name.
   * @param {BucketKeys} bucketVar - The bucket property in the class.
   * @param {CollectionKeys} collectionVar - The collection property in the class.
   */
  private async connectToBucket(
    bucketNameEnv: string,
    bucketVar: BucketKeys,
    collectionVar: CollectionKeys
  ): Promise<void> {
    const bucketName = process.env[bucketNameEnv];
    if (!bucketName) throw new Error(`❌ ${bucketNameEnv} is not defined in environment variables.`);

    const bucket = this.cluster.bucket(bucketName); // Couchbase bucket
    this[bucketVar] = bucket as any;                // Force TypeScript to accept it
    this[collectionVar] = bucket.defaultCollection() as any; // Force TypeScript to accept it
  }

  /**
   * @brief Initializes Couchbase connections for products and users buckets.
   */
  private async initializeConnections() {
    try {
      if (this.cluster) {
        console.warn("⚠️ Couchbase connection is already initialized.");
        return;
      }

      const certPath = process.env.SSL_CERT_PATH;
      if (!certPath || !fs.existsSync(certPath)) {
        throw new Error("❌ SSL certificate not found. Check SSL_CERT_PATH.");
      }

      this.cluster = await connect(
        process.env.DB_HOST || "couchbase://localhost",
        {
          username: process.env.DB_USER || "Administrator",
          password: process.env.DB_PASSWORD || "password",
          configProfile: "wanDevelopment",
        },
      );

      // Connection to all buckets and collections
      await Promise.all([
        this.connectToBucket("BUCKET_NAME", "productsBucket", "productsCollection"),
        this.connectToBucket("USER_BUCKET_NAME", "usersBucket", "usersCollection"),
        this.connectToBucket("CATEGORY_BUCKET_NAME", "categBucket", "categCollection"),
        this.connectToBucket("BRAND_BUCKET_NAME", "brandBucket", "brandCollection"),
<<<<<<< HEAD
        this.connectToBucket("FAVORITES_BUCKET_NAME", "favoritesBucket", "favoritesCollection")
=======
        this.connectToBucket("SEARCH_HISTORY_BUCKET_NAME", "historyBucket", "historyCollection")
>>>>>>> 84107b03
      ]);

      console.log("Successfully connected to Couchbase!");
    } catch (error) {
      console.error("❌ Connection error to Couchbase:", error);
      setTimeout(() => this.initializeConnections(), 5000); // Retry after 5s
    }
  }

  /**
   * @brief Closes the Couchbase connection when the module is destroyed.
   */
  async onModuleDestroy() {
    await this.cluster?.close();
  }

  // ========================================================================
  // ======================== DATABASE GET BUCKETS AND COLLECTION
  // ========================================================================

  // ======================== GENERIC METHODS
  /**
   * @brief Validates and returns the specified Couchbase bucket.
   * 
   * @details This method ensures that the provided Couchbase bucket is initialized. 
   * If the bucket is undefined or uninitialized, an error is thrown.
   * 
   * @param {Bucket | undefined} bucket - The Couchbase bucket instance to validate.
   * @param {string} name - The name of the bucket (for error messages).
   */
  private getBucket(bucket: Bucket | undefined, name: string): Bucket {
    if (!bucket) {
      throw new Error(`❌ Couchbase bucket '${name}' is not initialized yet.`);
    }
    return bucket;
  }

  /**
   * @brief Validates and returns the specified Couchbase collection.
   * 
   * @details This method ensures that the provided Couchbase collection is initialized. 
   * If the collection is undefined or uninitialized, an error is thrown.
   * 
   * @param {Collection | undefined} collection - The Couchbase collection instance to validate.
   * @param {string} name - The name of the collection (for error messages).
   */
  private getCollection(collection: Collection | undefined, name: string): Collection {
    if (!collection) {
      throw new Error(`❌ Couchbase collection '${name}' is not initialized yet.`);
    }
    return collection;
  }
  // ======================== BUCKET METHODS
  /**
   * @brief Retrieves the Couchbase bucket instance for products.
   */
  getProductsBucket(): Bucket {
    return this.getBucket(this.productsBucket, "products");
  }

  /**
   * @brief Retrieves the Couchbase bucket instance for users.
   */
  getUsersBucket(): Bucket {
    return this.getBucket(this.usersBucket, "users");
  }

  /**
   * @brief Retrieves the Couchbase bucket instance for category.
   */
  getCategBucket(): Bucket {
    return this.getBucket(this.categBucket, "category");
  }

  /**
   * @brief Retrieves the Couchbase bucket instance for brands.
   */
  getBrandBucket(): Bucket {
    return this.getBucket(this.brandBucket, "brands");
  }

  /**
<<<<<<< HEAD
   * @brief Retrieves the Couchbase bucket instance for favorites.
   */
  getFavoritesBucket(): Bucket {
    return this.getBucket(this.favoritesBucket, "favorites");
=======
   * @brief Retrieves the Couchbase bucket instance for history.
   */
  getHistoryBucket(): Bucket {
    return this.getBucket(this.historyBucket, "history");
>>>>>>> 84107b03
  }

  // ======================== COLLECTION METHODS
  /**
   * @brief Retrieves the products collection.
   */
  getProductsCollection(): Collection {
    return this.getCollection(this.productsCollection, "products");
  }

  /**
   * @brief Retrieves the users collection.
   */
  getUsersCollection(): Collection {
    return this.getCollection(this.usersCollection, "users");
  }

  /**
   * @brief Retrieves the category collection.
   */
  getCategCollection(): Collection {
    return this.getCollection(this.categCollection, "categories");
  }

  /**
   * @brief Retrieves the brand collection.
   */
  getBrandCollection(): Collection {
    return this.getCollection(this.brandCollection, "brands");
  }

  /**
<<<<<<< HEAD
   * @brief Retrieves the favorites collection.
   */
  getFavoritesCollection(): Collection {
    return this.getCollection(this.favoritesCollection, "favorites");
=======
   * @brief Retrieves the history collection.
   */
  getHistoryCollection(): Collection {
    return this.getCollection(this.historyCollection, "history");
>>>>>>> 84107b03
  }

  // ========================================================================
  // ======================== EXECUTE QUERY FUNCTIONS
  // ========================================================================
  /**
   * @brief Executes a Couchbase N1QL query with provided parameters (public method).
   * 
   * @details This public method exposes query execution for other services.
   * It calls the private executeQuery method to run a given N1QL query against the Couchbase cluster.
   * 
   * @param {string} query - The N1QL query string to be executed.
   * @param {any} [params={}] - An optional object containing query parameters.
   * 
   * @returns {Promise<any[]>} - A promise resolving to the query result rows.
   * 
   * @throws {InternalServerErrorException} If the query execution fails.
   */
  async executeN1qlQuery(query: string, params: any = {}): Promise<any[]> {
    return this.executeQuery(query, params);
  }

  /**
   * @brief Executes a Couchbase N1QL query with provided parameters.
   * 
   * @details This method runs a given N1QL query against the Couchbase cluster, 
   * handling errors and timeouts appropriately. It logs the execution process 
   * for debugging purposes and ensures queries do not block indefinitely.
   * 
   * @param {string} query - The N1QL query string to be executed.
   * @param {any} [params={}] - An optional object containing query parameters.
   * 
   * @returns {Promise<any[]>} - A promise resolving to the query result rows.
   * 
   * @throws {InternalServerErrorException} If the query execution fails due to syntax errors, timeouts, or other issues.
   */
  private async executeQuery(query: string, params: any = {}): Promise<any[]> {
    try {
      console.log(`Executing query:\n${query}\nParameters:`, params);

      // Execute the Couchbase query with parameters and a timeout
      const result = await this.cluster.query(query, {
        parameters: params,
        timeout: 10000, // Timeout to prevent long-running queries
      });

      console.log(`Query executed successfully. ${result.rows.length} rows returned.`);
      return result.rows || [];
    } catch (error) {
      console.error("❌ Couchbase Query Error:", error.message || error);

      /**
       * Error Handling:
       * - `error.first_error_code === 5000` → Syntax error in the query.
       * - `error.cause?.code === 1080` → Query execution timed out.
       */
      if (error?.first_error_code === 5000) {
        console.error("⚠️ Couchbase syntax error. Check your query.");
      } else if (error?.cause?.code === 1080) {
        console.error("⚠️ Couchbase query timed out.");
      }

      throw new InternalServerErrorException("Database query execution failed.");
    }
  }

  // ========================================================================
  // ======================== SEARCH FUNCTIONS (SUGGESTIONS)
  // ========================================================================
  /**
   * Executes a Full Text Search (FTS) query on Couchbase Capella.
   * @param {string} searchQuery - The query string to search for.
   * @returns {Promise<any[]>} A promise that resolves to an array of search results.
   * @throws {Error} If the search query execution fails.
   */
  async searchQuery(searchQuery: string): Promise<any[]> {
    const _indexName = process.env.INDEX_NAME;
    if (!_indexName) {
      throw new InternalServerErrorException("❌ Full-Text Search index name is not defined in environment variables.");
    }

    try {
      const queryLower = searchQuery.toLowerCase(); // Normalize only once
      const combinedQuery = SearchQuery.disjuncts(
        SearchQuery.prefix(queryLower),
        SearchQuery.match(queryLower)
      );

      const searchRes = await this.cluster.searchQuery(_indexName, combinedQuery, {
        fields: ["name", "description", "category", "tags", "status"],
        highlight: {
          style: HighlightStyle.HTML,
          fields: ["name", "description", "category", "tags", "status"],
        },
      });

      // Exclude unwanted statuses
      const filteredResults = searchRes.rows.filter(row =>
        !["add-product", "edit-product", "delete-product", "Rejected"].includes(row.fields?.status)
      );

      return filteredResults;
    } catch (error) {
      console.error("❌ Error during FTS query:", error);
      throw new InternalServerErrorException("Full-Text Search query execution failed.");
    }
  }

  // ========================================================================
  // ======================== SEARCH FUNCTIONS (ALTERNATIVE PRODUCTS, NOT THE SUGGESTIONS)
  // ========================================================================

  // =========== UTILITY FUNCTIONS
  /**
   * @brief Builds a SQL WHERE clause from an array of conditions with a dynamic operator.
   * 
   * @param conditions An array of condition strings.
   * @param operator The SQL operator to use ("OR" or "AND"). Default is "OR".
   * @returns {string} A formatted SQL condition string or an empty string.
   */
  buildConditions(conditions: string[], operator: "OR" | "AND" = "OR"): string {
    return conditions.length ? `(${conditions.join(` ${operator} `)})` : "";
  }

  /**
   * @brief Builds similarity-based conditions using attributes of a selected product.
   *
   * @details
   * Fetches a product by its ID and constructs conditions to find similar products.  
   * Similarity criteria include:
   * - Category match  
   * - Shared tags  
   * - Price within ±20% of the selected product's price  
   * - Same brand (FK_Brands)
   *
   * @param productId The ID of the selected product for similarity comparison.
   * @returns {Promise<string>} A string containing similarity conditions or an empty string if no product is found.
   * @throws {Error} If the product is not found or the query fails.
   */
  async buildSimilarityConditions(this: any, productId: string): Promise<string> {
    if (!productId) return "";

    const selectedProduct = await this.getProductById(productId);
    if (!selectedProduct) throw new Error(`❌ Product with ID ${productId} not found.`);

    const conditions: string[] = [];
    if (selectedProduct.category) conditions.push(`category = $category`);
    if (selectedProduct.tags?.length) conditions.push(`ANY tag IN tags SATISFIES tag IN $tags END`);
    if (selectedProduct.price) conditions.push(`price BETWEEN $minPrice AND $maxPrice`);
    if (selectedProduct.FK_Brands) conditions.push(`FK_Brands = $brandFK`);

    return this.buildConditions(conditions, "AND");
  }

  /**
   * @brief Builds similarity conditions for an external product search.
   * 
   * Constructs a SQL-like condition string for filtering products based on 
   * attributes such as name, brand, category, and tags. This method is used 
   * when searching for similar products to an external product (e.g., from an API).
   * 
   * @param filters An object containing the filtering criteria:
   *   - `name` (string, optional): Product name.
   *   - `brand` (string, optional): Product brand.
   *   - `category` (string, optional): Product category.
   *   - `tags` (array, optional): List of tags associated with the product.
   * 
   * @returns {string} A dynamically constructed SQL-like condition string.
   * 
   * @note Uses parameterized placeholders (e.g., `$filterName`, `$filterBrand`) 
   * to prevent SQL injection when used in queries.
   */
  buildSimilarityConditionsFromExternalProduct(filters: any): string {
    const conditions: string[] = [];

    if (filters.name) conditions.push(`name = $filterName`);
    if (filters.brand) conditions.push(`FK_Brands = $brandFK`);
    if (filters.category) conditions.push(`category = $filterCategory`);
    if (filters.tags?.length) conditions.push(`ANY tag IN tags SATISFIES tag IN $filterTags END`);

    return this.buildConditions(conditions);
  }

  /**
   * @brief Builds filter-based conditions based on user-provided criteria.
   *
   * @details
   * Constructs query conditions using user filters for:
   * - Category
   * - Country of origin
   * - Price range
   * - Brand (via subquery to resolve foreign key reference)
   * 
   * If a brand is provided without a product ID, it performs a subquery to find the corresponding `FK_Brands`.
   *
   * @param filters The filters object containing user-provided criteria.
   * @param brandBucketName Name of the Couchbase bucket containing brand documents.
   * @returns {Promise<string>} A string containing filter conditions.
   */
  async buildFilterConditions(filters: any): Promise<string> {
    const conditions: string[] = [];

    if (filters.category) conditions.push(`category = $filterCategory`);
    if (filters.country) conditions.push(`origin = $filterCountry`);
    if (filters.minPrice && filters.maxPrice) {
      conditions.push(`price BETWEEN $filterMinPrice AND $filterMaxPrice`);
    } else if (filters.minPrice) {
      conditions.push(`price >= $filterMinPrice`);
    } else if (filters.maxPrice) {
      conditions.push(`price <= $filterMaxPrice`);
    }
    if (filters.tags?.length) {
      conditions.push(`ANY tag IN tags SATISFIES tag IN $filterTags END`);
    }

    // Optimization: SQL query to find `FK_Brands`.
    if (filters.brand) {
      conditions.push(`FK_Brands = $brandFK`);
    }

    // Exclude unwanted statuses only for internal products
    if (filters.productSource === "Internal") {
      conditions.push("status NOT IN ['add-product', 'edit-product', 'delete-product']");
    }

    return this.buildConditions(conditions, "AND");
  }

  /**
   * @brief Builds the final SQL query based on similarity and filter conditions.
   *
   * @details
   * Combines similarity and filter conditions into a single WHERE clause.  
   * - `/searched-prod`: Combines conditions with `AND` for stricter matching.  
   * - `/home`: Combines conditions with `OR` for broader matching.  
   * 
   * @param similarityClause The similarity conditions string.
   * @param filtersClause The filter conditions string.
   * @param currentRoute The current route determining the logical operator to use.
   * @param bucketName Name of the Couchbase bucket containing product documents.
   * @returns {string} A full N1QL query string.
   * @throws {Error} If the route is unrecognized.
   */
  buildQuery(similarityClause: string, filtersClause: string, currentRoute: string, bucketName: string): string {
    if (!similarityClause && !filtersClause) return "";

    let whereClause = "";
    // If the route il /searched-prod then prioritize filters
    switch (currentRoute) {
      case '/searched-prod':
        whereClause = [similarityClause, filtersClause].filter(Boolean).join(" AND ");
        break;
      default:
        whereClause = [similarityClause, filtersClause].filter(Boolean).join(" OR ");
        break
    }
    return `SELECT * FROM \`${bucketName}\` WHERE ${whereClause}`;
  }

  /**
   * @brief Retrieves alternative products based on search criteria from Couchbase.
   *
   * This method constructs a dynamic N1QL query to fetch alternative products from Couchbase
   * based on the given search criteria. It also integrates an external API call to retrieve
   * a list of European countries, ensuring that only European-origin products are included.
   *
   * @param {any} searchCriteria - Object containing the search filters such as category, tags, and brand.
   * @returns {Promise<any[]>} A promise resolving with an array of alternative products.
   * @throws {InternalServerErrorException} If the query execution fails or no search criteria are provided.
   */
  async getAlternativeProducts(searchCriteria: any): Promise<any[]> {
    const bucketName = this.productsBucket.name;

    try {
      if (Object.keys(searchCriteria).length === 0) {
        throw new Error("❌ searchCriteria is empty");
      }

      console.log(`🔹 Searching alternatives with criteria:`, searchCriteria);

      // API call to fetch the list of European countries
      const response = await this.httpService.axiosRef.get(
        "https://restcountries.com/v3.1/region/europe",
      );
      const europeanCountries = response.data.map(
        (country) => country.name.common,
      );

      // Dynamically construct the N1QL query
      let query = `SELECT * FROM \`${bucketName}\` WHERE `;
      const queryConditions: string[] = [];
      const queryParams: any[] = [];

      // Add conditions dynamically based on provided criteria
      // Exclude the product that was searched (by ID)
      if (searchCriteria.searchedProductID) {
        queryConditions.push("id != ?");
        queryParams.push(searchCriteria.searchedProductID); // Exclude the searched product
      }
      if (searchCriteria.category) {
        queryConditions.push("category = ?");
        queryParams.push(searchCriteria.category);
      }
      if (searchCriteria.tags && searchCriteria.tags.length > 0) {
        queryConditions.push("ANY tag IN tags SATISFIES tag IN ? END");
        queryParams.push(searchCriteria.tags); // Ensures at least one tag matches
      }
      if (searchCriteria.brand) {
        queryConditions.push("brand != ?");
        queryParams.push(searchCriteria.brand); // Exclude the same brand
      }

      // Filter only European products
      queryConditions.push("origin IN ?");
      queryParams.push(europeanCountries); // Verify if the origin is European

      // Finalize the query with conditions
      query += queryConditions.join(" AND ");

      console.log(
        `🔹 Executing N1QL query: ${query} with params:`,
        queryParams,
      );

      // Execute the query in Couchbase
      const result = await this.cluster.query(query, {
        parameters: queryParams,
      });
      return result.rows.map((row) => row[bucketName]); // Extract product data
    } catch (error) {
      console.error(
        "❌ Error retrieving alternative products (database.service):",
        error,
      );
      throw new InternalServerErrorException(
        "Error retrieving alternative products (database.service)",
      );
    }
  }

  // =========== MAIN FUNCTION
  /**
   * @brief Retrieves products based on filters and/or similarity to a selected product.
   *
   * @details
   * This function:
   * - Builds **similarity conditions** if a `productId` is provided.
   * - Builds **filter conditions** based on user inputs.
   * - **Combines conditions dynamically** based on the current route:
   *   - `/searched-prod`: Products must satisfy both similarity and filter conditions (`AND`).
   *   - `/home`: Products satisfying either condition are returned (`OR`).
   * - **Handles brand foreign keys (FK_Brands) with subqueries**.
   * - **Supports filtering by category, price range, country, brand, and tags**.
   *
   * @param filters An object containing search criteria:
   *   - `category` (string, optional): Filters products by category.
   *   - `country` (string, optional): Filters products by country of origin.
   *   - `minPrice` (number, optional): Sets the minimum price range.
   *   - `maxPrice` (number, optional): Sets the maximum price range.
   *   - `brand` (string, optional): Filters by brand name.
   *   - `tags` (array<string>, optional): Filters products containing specified tags.
   *   - `name` (string, optional): Searches for a product by name.
   *   - `productId` (string, optional): If provided, finds similar products.
   *   - `productSource` (string, optional): Specifies whether the product comes from an external API (`OpenFoodFacts`) or internal database (`Internal`).
   *   - `currentRoute` (string, required): Identifies the route context (`/home` or `/searched-prod`).
   *
   * @returns {Promise<any[]>} A promise resolving to an array of products matching the applied filters and/or similarity criteria.
   *
   * @throws {Error} If an error occurs during query construction or execution.
   *
   * @note
   * - If `productId` is provided and `productSource` is `Internal`, the function performs a **similarity search** in the database.
   * - If `productId` is provided and `productSource` is `OpenFoodFacts`, the function only applies **filter-based conditions**.
   * - Uses **parameterized placeholders** (e.g., `$filterCategory`, `$filterMinPrice`) to prevent SQL injection.
   */
  async getProductsWithFilters(filters: any): Promise<any[]> {
    const bucketName = this.productsBucket.name;
    const { currentRoute, productId, productSource } = filters;

    if (!Object.keys(filters).length) {
      throw new Error("❌ Filters are empty");
    }

    // Step 1: Get product details if productId is provided and is from Internal DB
    let selectedProduct: any = null;
    if (productId && productSource === "Internal") {
      selectedProduct = await this.getProductById(productId);
    }

    // Step 2: Build similarity conditions
    const similarityClause = selectedProduct
      ? await this.buildSimilarityConditions.call(this, productId)
      : this.buildSimilarityConditionsFromExternalProduct(filters);

    // Step 3: Build filter-based conditions, including brand subqueries
    const filtersClause = await this.buildFilterConditions.call(this, filters);

    // Step 4: Build the final query
    // Check if both conditions are identical and avoid duplicates
    if (similarityClause === filtersClause) {
      console.warn("⚠️ Duplicate conditions detected. Using only one set.");
    }
    const queryWithJoin = this.buildQuery(similarityClause, filtersClause, currentRoute, bucketName);
    if (!queryWithJoin) return [];

    // Retrieve FK_Brand before building parameters
    let brandFK: string;
    if (filters.brand) {
      brandFK = selectedProduct?.FK_Brands ?? await this.checkBrand(filters.brand);
    }

    // Step 5: Prepare parameters for query execution
    const parameters = {
      category: selectedProduct?.category ?? filters.category,
      tags: selectedProduct?.tags?.map(tag => tag.toLowerCase()) ?? filters.tags ?? [],
      minPrice: selectedProduct?.price ? selectedProduct.price * 0.8 : filters.minPrice,
      maxPrice: selectedProduct?.price ? selectedProduct.price * 1.2 : filters.maxPrice,
      brandFK,
      filterCategory: filters.category,
      filterCountry: filters.country,
      filterMinPrice: filters.minPrice,
      filterMaxPrice: filters.maxPrice,
      filterName: filters.name ?? "",
      filterBrand: filters.brand,
      filterTags: filters.tags ?? [],
    };

    // Step 6: Execute query and return results
    try {
      const result = await this.cluster.query(queryWithJoin, { parameters });
      return result.rows.map(row => row[bucketName]);
    } catch (error) {
      console.error("❌ Error executing query:", error);
      throw new Error("An error occurred while retrieving the filtered products.");
    }
  }

  // ========================================================================
  // ======================== USERS FUNCTIONS
  // ========================================================================
  /**
   * @brief Retrieves all users from the database.
   * @returns {Promise<any[]>} Array of users.
   * @throws {InternalServerErrorException} In case of error.
   */
  async getAllUsers(): Promise<any[]> {
    const bucketName = this.usersBucket.name;
    if (!bucketName) {
      throw new Error("❌ USER_BUCKET_NAME is not defined in environment variables.");
    }

    const query = `
      SELECT META(u).id as id, u.*
      FROM \`${bucketName}\`._default._default u
      WHERE u.email IS NOT MISSING
      ORDER BY u.createdAt DESC
    `;

    return this.executeQuery(query);
  }

  /**
   * @brief Updates a user's role in the database.
   * @param email User email.
   * @param role New role to be assigned.
   * @returns {Promise<any>} Updated user data.
   */
  async updateUserRole(email: string, role: string): Promise<any> {
    try {
      // Check if the user exists before updating
      const userExists = await this.getUserByEmail(email);
      if (!userExists) {
        console.warn(`⚠️ No user found with email: ${email}`);
        return null;
      }

      // Use the Couchbase API directly to update the document
      const collection = this.getUsersCollection();
      const userId = userExists.id;

      try {
        // Retrieve current document
        const getResult = await collection.get(userId);
        const userDoc = getResult.content;

        // Update role
        userDoc.role = role;
        userDoc.updatedAt = new Date().toISOString();

        // Save updated document
        await collection.replace(userId, userDoc);

        console.log(`✅ Role updated successfully for user ${email}`);

        // Retrieve updated user for confirmation
        return await this.getUserByEmail(email);
      } catch (err) {
        console.error(`❌ Error during Couchbase operation: ${err.message}`);
        throw new Error(`Failed to update user role: ${err.message}`);
      }
    } catch (error) {
      console.error(`❌ Error updating role for user ${email}:`, error);
      throw new Error(`Failed to update role: ${error.message}`);
    }
  }

  /**
   * @brief Deletes a user from the database.
   * @param id User ID.
   * @returns {Promise<boolean>} True if deleted, false otherwise.
   */
  async deleteUser(id: string): Promise<boolean> {
    try {
      const collection = this.getUsersCollection();
      await collection.remove(id);
      return true;
    } catch (error) {
      if (error instanceof DocumentNotFoundError) {
        return false;
      }
      console.error("❌ Error deleting user:", error);
      throw new InternalServerErrorException("Error deleting user.");
    }
  }

  /**
   * @brief Adds a new user to the Couchbase database.
   * 
   * It also adds timestamps for `createdAt` and `updatedAt` fields to track when the user was created 
   * and last updated.
   *
   * @param username The username of the new user.
   * @param email The email of the new user, used as the unique identifier.
   * @param password The password of the new user, stored as plain text (must be hashed before actual usage).
   * @param address The address of the user, containing `postCode`, `city`, and `country`.
   * @param role The role of the new user.
   *
   * @returns A Promise that resolves to the result of the insertion query, or null if the user already exists.
   *
   * @throws InternalServerErrorException If there is an error during the insertion process.
   */
  async addUser(username: string, email: string, password: string, address: AddressDto, role?: UserRole): Promise<any> {
    const bucketName = this.usersBucket.name;
    const userId = uuidv4();

    const query = `
      INSERT INTO \`${bucketName}\`._default._default (KEY, VALUE)
      VALUES ($userId, {
        "username": $username,
        "email": $email,
        "password": $password,
        "role": $role,
        "createdAt": NOW_STR(),
        "updatedAt": NOW_STR(),
        "address": {
          "postCode": $postCode,
          "city": $city,
          "country": $country
        }
      })
      RETURNING *;
    `;

    const result = await this.executeQuery(query, {
      userId,
      username,
      email,
      password,
      role: role || UserRole.USER,
      postCode: address.postCode,
      city: address.city,
      country: address.country
    });

    return result.length ? result[0] : null; // Returns `null` if already existing
  }

  /**
   * @brief Retrieves a user from Couchbase by their email.
   *
   * @param {string} email - The email of the user to retrieve.
   * @returns {Promise<any>} - The user details or `null` if not found.
   * @throws {InternalServerErrorException} If an error occurs during retrieval.
   */
  async getUserByEmail(email: string): Promise<any> {
    const query = `
      SELECT META(u).id AS id, u.*
      FROM \`${this.usersBucket.name}\`._default._default u
      WHERE u.email = $email
    `;

    const result = await this.executeQuery(query, { email });
    return result.length ? result[0] : null;
  }

  /**
   * @brief Retrieves all users from the database, excluding SuperAdmins and optionally the current user.
   * 
   * @param[in] currentUserEmail (Optional) Email of the currently connected user to exclude.
   * @return Filtered array of users.
   * @throws Error if the retrieval process fails.
   */
  async getFilteredUsers(): Promise<any[]> {
    try {
      // Fetch all users
      const allUsers = await this.getAllUsers();

      // Filter superadmin and current users
      return allUsers.filter(user => {
        // Exculude superadmin
        if (user.role === 'SuperAdmin') {
          return false;
        }

        return true;
      });
    } catch (error) {
      console.error("❌ Error in getFilteredUsers:", error);
      throw new Error("Failed to retrieve filtered users list");
    }
  }

  // ========================================================================
  // ======================== PRODUCTS FUNCTIONS
  // ========================================================================
  /**
   * @brief Adds a new product, handling validation and brand management.
   *
   * @param {any} payload - The product and brand data to be inserted.
   * @returns {Promise<any>} - Resolves if successful, throws an error otherwise.
   */
  async addProduct(payload: any): Promise<any> {
    const { product, newBrand } = payload;

    // Required field validation
    const requiredFields = ["name", "description", "category", "tags", "ecoscore", "origin", "source", "status"];
    const missingFields = requiredFields.filter(field => !product[field]);
    if (missingFields.length > 0) {
      throw new BadRequestException(`Missing required fields: ${missingFields.join(", ")}`);
    }

    // Type validation
    if (!Array.isArray(product.tags)) {
      throw new BadRequestException("❌ 'tags' must be an array of strings.");
    }
    if (product.source !== 'Internal') {
      throw new BadRequestException("❌ Cannot add an external product");
    }

    // Check if a similar product exists
    const existingSimilarProduct = await this.findProductByNameAndCateg(product.name, product.category);
    if (existingSimilarProduct) {
      console.warn(`⚠ Product similar to '${product.name}' already exists with ID: ${existingSimilarProduct.id}`);
      throw new BadRequestException({
        error: `A similar product ('${existingSimilarProduct.name}') already exists with ID: ${existingSimilarProduct.id}`,
        statusCode: 400,
      });
    }

    // Generate a unique ID if necessary
    product.id = product.id || product.barcode || uuidv4();

    // Check if the product exists by ID
    const existingProduct = await this.getProductById(product.id);
    if (existingProduct) {
      throw new BadRequestException({
        error: "Product already exists.",
        statusCode: 400,
      });
    }

    // Handle brand management
    let brandId = product.brand ? await this.checkBrand(product.brand) : null;
    if (!brandId && newBrand) {
      try {
        brandId = await this.addBrand(newBrand.name, newBrand.description, newBrand.status);
      } catch (error) {
        if (error instanceof BadRequestException) {
          throw new BadRequestException({
            error: `Brand '${newBrand.name}' already exists.`,
            statusCode: 400,
          });
        }
        throw error;
      }
    }
    product.FK_Brands = brandId || null;
    delete product.brand;

    // Create product with timestamps
    const newProduct = {
      ...product,
      createdAt: new Date().toISOString(),
      updatedAt: new Date().toISOString()
    };

    const query = `
      INSERT INTO \`${this.productsBucket.name}\`._default._default (KEY, VALUE)
      VALUES ($productId, $newProduct)
      RETURNING *;
  `;

    const result = await this.executeQuery(query, { productId: product.id, newProduct });
    return result.length ? result[0] : { error: "Failed to insert product." };
  }

  /**
   * @brief Finds a product by name and category.
   *
   * @param {string} name - The product name.
   * @param {string} category - The product category.
   * @returns {Promise<any | null>} - The product data if found, otherwise null.
   */
  async findProductByNameAndCateg(name: string, category: string): Promise<any | null> {
    if (!name.trim() || !category.trim()) return null;

    const query = `
      SELECT META(p).id AS id, p.name
      FROM \`${this.productsBucket.name}\`._default._default p
      WHERE LOWER(p.name) = LOWER($name)
      AND LOWER(p.category) = LOWER($category)
      LIMIT 1;
  `;

    const result = await this.executeQuery(query, { name: name.trim(), category: category.trim() });
    return result?.[0] || null;
  }

  /**
   * @brief Deletes a product by its ID.
   * @param productId The ID of the product to be deleted.
   * @return Promise<any> Resolves if successful, throws an error otherwise.
   */
  async deleteProduct(productId: string): Promise<any> {
    if (!productId) {
      throw new BadRequestException("❌ 'productId' is required.");
    }

    // Check if the product exists
    const existingProduct = await this.getProductById(productId);
    if (!existingProduct) {
      throw new NotFoundException(`❌ Product with ID '${productId}' not found.`);
    }

    // Delete the product
    const query = `
    DELETE FROM \`${this.productsBucket.name}\`._default._default
    WHERE META().id = $productId
    RETURNING *;
  `;

    const result = await this.executeQuery(query, { productId });
    return result.length ? result[0] : null;
  }

  /**
   * @brief Retrieves all products stored in the database.
   *
   * Executes an N1QL query to fetch all product documents from Couchbase.
   *
   * @returns {Promise<any[]>} An array containing all product records.
   * @throws {Error} If the query execution fails.
   */
  async getAllProductsData(): Promise<any[]> {
    const query = `SELECT * FROM \`${this.productsBucket.name}\``;
    return this.executeQuery(query);
  }

  /**
   * @brief Retrieves a specific product from Couchbase by its ID.
   *
   * @param {string} productId - The ID of the product to retrieve.
   * @returns {Promise<any>} - The product details or `null` if not found.
   * @throws {Error} If the query execution fails.
   */
  async getProductById(productId: string): Promise<any> {
    const query = `
      SELECT META(p).id AS id, p.*
      FROM \`${this.productsBucket.name}\`._default._default p
      WHERE META().id = $productId;
    `;

    const result = await this.executeQuery(query, { productId });
    return result.length ? result[0] : null;
  }

  /**
   * @brief Retrieves products associated with a specific brand.
   * 
   * @param {string} brandName - The name of the brand.
   * @returns {Promise<any[]>} - List of products associated with the brand.
   */
  async getProductsByBrand(brandName: string): Promise<any[]> {
    const query = `
    SELECT META(p).id AS productId, p.name AS productName, b.name AS brandName, p.*  
    FROM \`${this.productsBucket.name}\`._default._default p
    JOIN \`${this.brandBucket.name}\`._default._default b ON KEYS p.FK_Brands
    WHERE b.name = $brandName
  `;

    return this.executeQuery(query, { brandName });
  }

  /**
   * @brief Updates a product in the database.
   * 
   * @details This function updates an existing product's fields dynamically based on 
   * the provided `valueToUpdate` object. It ensures that the bucket exists, required 
   * parameters are provided, and the database connection is established before executing 
   * the update query.
   * 
   * @param {string} productId - The unique ID of the product to update.
   * @param {Record<string, any>} valueToUpdate - An object containing the fields to update.
   * 
   * @returns {Promise<any>} - A promise resolving to the updated product data.
   * 
   * @throws {Error} If the bucket is not available, required parameters are missing, or an error occurs during execution.
   */
  async updateProduct(productId: string, valueToUpdate: Record<string, any>): Promise<any> {
    if (!productId || !valueToUpdate || Object.keys(valueToUpdate).length === 0) {
      throw new BadRequestException("Invalid parameters: productId and fields to update are required.");
    }

    const setClauses = Object.keys(valueToUpdate).map(key => `${key} = $${key}`).join(", ");

    const query = `
      UPDATE \`${this.productsBucket.name}\`._default._default
      SET ${setClauses}, updatedAt = NOW_STR()
      WHERE META().id = $productId
      RETURNING *;
    `;

    const result = await this.executeQuery(query, { productId, ...valueToUpdate });
    if (!result.length) throw new Error("No product was updated. Check the product ID.");

    return result[0];
  }

  /**
   * @brief Retrieves products based on a specified location.
   * 
   * @param location The location to search for products (e.g., city or region).
   * @return A promise resolving to an array of products matching the location.
   * 
   * @note If no products are found for the given location, an empty array is returned.
   * @warning Ensure the `origin` field exists in the database schema.
   */
  async getProductByLocation(location: string): Promise<any[]> {
    const lowercaseLocation = location.toLowerCase();

    const query = `
      SELECT META(p).id AS id, p.*
      FROM \`${this.productsBucket.name}\`._default._default p
      WHERE LOWER(p.origin) = $location;
    `;

    const result = await this.executeQuery(query, { location: lowercaseLocation });

    if (result.length === 0) {
      console.log(`No products found for location: ${location}`);
      return [];
    }

    // Add default "source" field for products without one
    return result.map(product => {
      if (!product.source) {
        return { ...product, source: "Internal" };
      }
      return product;
    });
  }
  // ========================================================================
  // ======================== BRANDS FUNCTIONS
  // ========================================================================
  /**
   * @brief Checks if a brand exists in the database.
   *
   * @param {string} brandName - The brand name to check.
   * @returns {Promise<string | null>} - The brand ID if found, otherwise null.
   */
  async checkBrand(brandName: string): Promise<string | null> {
    if (!brandName.trim()) return null;

    const query = `
      SELECT META(b).id AS id 
      FROM \`${this.brandBucket.name}\`._default._default b 
      WHERE LOWER(b.name) = LOWER($brandName)
      LIMIT 1;
  `;

    const result = await this.executeQuery(query, { brandName: brandName.trim() });
    return result?.[0]?.id || null;
  }

  /**
   * @brief Adds a new brand to the database if it does not already exist.
   *
   * @param {string} brandName - The brand name.
   * @param {string} brandDescription - The brand description.
   * @param {string} [status] - Optional brand status.
   *
   * @returns {Promise<string>} - The ID of the created brand.
   *
   * @throws {BadRequestException} - If the brand already exists.
   */
  async addBrand(brandName: string, brandDescription: string, status: string = ""): Promise<string> {
    if (!brandName.trim()) {
      throw new BadRequestException("❌ Brand name is required.");
    }

    const existingBrandId = await this.checkBrand(brandName);
    if (existingBrandId) {
      console.warn(`⚠ Brand '${brandName}' already exists with ID: ${existingBrandId}`);
      throw new BadRequestException(`Brand '${brandName}' already exists.`);
    }

    const brandId = uuidv4();
    const newBrand = {
      id: brandId,
      name: brandName.trim(),
      description: brandDescription?.trim() || "",
      status: status.trim(),
      createdAt: new Date().toISOString(),
    };

    const query = `
        INSERT INTO \`${this.brandBucket.name}\`._default._default (KEY, VALUE)
        VALUES ($brandId, $newBrand)
        RETURNING META().id AS id;
    `;

    const result = await this.executeQuery(query, { brandId, newBrand });
    return result?.[0]?.id || brandId;
  }

  /**
   * @brief Retrieves all available brands.
   * @return Promise<{ id: string; name: string }[]> List of brands.
   */
  async getAllBrand(): Promise<{ id: string; name: string }[]> {
    const query = `
      SELECT META(b).id AS id, b.name AS name 
      FROM \`${this.brandBucket.name}\`._default._default b 
      ORDER BY b.name;
    `;

    return this.executeQuery(query);
  }

  /**
   * @brief Retrieves a brand by its ID.
   * 
   * @details Queries the database to fetch a brand based on its unique identifier.
   * 
   * @param {string} brandId - The unique ID of the brand.
   * @returns {Promise<any>} - The brand data if found, otherwise `null`.
   */
  async getBrandById(brandId: string): Promise<any> {
    const query = `
    SELECT META(b).id AS id, b.*
    FROM \`${this.brandBucket.name}\`._default._default b
    WHERE META(b).id = $brandId
  `;

    const result = await this.executeQuery(query, { brandId });
    return result.length ? result[0] : null;
  }

  /**
  * @brief Deletes a brand from the database.
  * 
  * @details Ensures the brand exists before deletion. If not found, it throws an error.
  * 
  * @param {string} brandId - The unique ID of the brand to delete.
  * @returns {Promise<any>} - The deleted brand data if successful.
  * 
  * @throws {BadRequestException} If `brandId` is empty.
  * @throws {NotFoundException} If the brand does not exist.
  */
  async deleteBrand(brandId: string): Promise<any> {
    if (!brandId) {
      throw new BadRequestException("❌ 'brandId' is required.");
    }

    // Check if the brand exists
    const existingBrand = await this.getBrandById(brandId);
    if (!existingBrand) {
      throw new NotFoundException(`❌ Brand with ID '${brandId}' not found.`);
    }

    // Delete the brand
    const query = `
    DELETE FROM \`${this.brandBucket.name}\`._default._default
    WHERE META().id = $brandId
    RETURNING *;
  `;

    const result = await this.executeQuery(query, { brandId });
    if (!result.length) {
      throw new Error(`❌ Failed to delete brand with ID '${brandId}'.`);
    }

    return result[0];
  }

  /**
  * @brief Updates a brand in the database.
  * 
  * @details Checks if the brand exists before applying updates. The update 
  * dynamically modifies only the provided fields while maintaining other data.
  * 
  * @param {string} brandId - The unique ID of the brand to update.
  * @param {Record<string, any>} valueToUpdate - The fields to update.
  * @returns {Promise<any>} - The updated brand data.
  * 
  * @throws {BadRequestException} If `brandId` or `valueToUpdate` is empty.
  * @throws {NotFoundException} If the brand does not exist.
  */
  async updateBrand(brandId: string, valueToUpdate: Record<string, any>): Promise<any> {
    if (!brandId || !valueToUpdate || Object.keys(valueToUpdate).length === 0) {
      throw new BadRequestException("Invalid parameters: brandId and fields to update are required.");
    }

    // Check if the brand exists before updating
    const existingBrand = await this.getBrandById(brandId);
    if (!existingBrand) {
      throw new NotFoundException(`❌ Brand with ID '${brandId}' not found.`);
    }

    // Construct the dynamic update query
    const setClauses = Object.keys(valueToUpdate)
      .map(key => `${key} = $${key}`)
      .join(", ");

    const query = `
    UPDATE \`${this.brandBucket.name}\`._default._default
    SET ${setClauses}, updatedAt = NOW_STR()
    WHERE id = $brandId
    RETURNING *;
  `;

    const result = await this.executeQuery(query, { brandId, ...valueToUpdate });
    if (!result.length) {
      throw new Error(`❌ No brand was updated. Check the brand ID.`);
    }

    return result[0];
  }

  // ========================================================================
  // ======================== CATEGORY FUNCTIONS
  // ========================================================================
  /**
   * @function getAllCategoryName
   * @description Retrieves all category names from the Couchbase database
   * @details This function executes a N1QL query to fetch all category names.
   * It includes enhanced error handling and logging to diagnose connection issues.
   *
   * @returns {Promise<any[]>} A promise that resolves with an array of category names or empty array on error
   */
  async getAllCategoryName(): Promise<any[]> {
    const categBucketName = this.categBucket.name;
    if (!categBucketName) {
      throw new Error("❌ CATEGORY_BUCKET_NAME not defined in environment variables");
    }

    const query = `
      SELECT DISTINCT c.name
      FROM \`${categBucketName}\`._default._default c
      ORDER BY c.name
    `;

    return this.executeQuery(query);
  }

  // ========================================================================
  // ======================== REQUESTS FUNCTIONS (FOR ADMIN MANAGEMENT)
  // ========================================================================
  /**
   * @brief Retrieves product requests with associated brand names.
   * 
   * This function fetches product data from the products bucket and associates 
   * them with their respective brands from the brands bucket using a LEFT JOIN.
   * Only products with specific statuses ("add-product", "edit-product", "delete-product") 
   * are retrieved.
   * 
   * @return {Promise<any[]>} - A promise that resolves to an array of product requests.
   * @throws {InternalServerErrorException} - If an error occurs during retrieval.
   */
  async getRequests(): Promise<any[]> {
    // Fetch all the waiting products
    const productQuery = `
      SELECT 
          META(p).id AS id,
          p.*,
          COALESCE(b.name, "Unknown Brand") AS FK_Brands
      FROM \`${this.productsBucket.name}\`._default._default p
      LEFT JOIN \`${this.brandBucket.name}\`._default._default b
      ON p.FK_Brands = META(b).id
      WHERE p.status IN ["add-product", "edit-product", "delete-product"]
    `;
    // Fetch all the waiting brands
    const brandQuery = `
      SELECT 
          META(b).id AS id,
          b.* 
      FROM \`${this.brandBucket.name}\`._default._default b
      WHERE b.status = "add-brand"
    `;

    // Run both requests in parallel
    const [productRequests, brandRequests] = await Promise.all([
      this.executeQuery(productQuery),
      this.executeQuery(brandQuery),
    ]);
    // Merge results into a single array
    return [...productRequests, ...brandRequests];
  }

  /**
   * @brief Updates an entity (product or brand) using existing update functions.
   * 
   * @details This method determines whether the entity is a product or brand 
   * and calls the corresponding update function.
   * 
   * @param {string} type - The type of entity to update ("product" or "brand").
   * @param {string} entityId - The unique identifier of the entity.
   * @param {Record<string, any>} valueToUpdate - The fields to update.
   * 
   * @returns {Promise<any>} - The updated entity.
   * 
   * @throws {BadRequestException} If the entity type is invalid or parameters are missing.
   */
  async updateEntity(type: string, entityId: string, valueToUpdate: Record<string, any>): Promise<any> {
    if (!entityId || !valueToUpdate || Object.keys(valueToUpdate).length === 0) {
      throw new BadRequestException(`❌ Invalid parameters: ${type} ID and fields to update are required.`);
    }

    // Determine which entity type to update
    switch (type) {
      case 'product':
        return this.updateProduct(entityId, valueToUpdate);
      case 'brand':
        return this.updateBrand(entityId, valueToUpdate);
      default:
        throw new BadRequestException(`❌ Invalid entity type: ${type}`);
    }
  }

  /**
  * @brief Deletes an entity (product or brand) using existing delete functions.
  * 
  * @details This method determines whether the entity is a product or brand 
  * and calls the corresponding delete function.
  * 
  * @param {string} type - The type of entity to delete ("product" or "brand").
  * @param {string} entityId - The unique identifier of the entity.
  * 
  * @returns {Promise<any>} - The deleted entity.
  * 
  * @throws {BadRequestException} If the entity type is invalid or the ID is missing.
  */
  async deleteEntity(type: string, entityId: string): Promise<any> {
    if (!entityId) {
      throw new BadRequestException(`❌ Invalid parameters: ${type} ID is required.`);
    }
    // Determine which entity type to delete
    switch (type) {
      case 'product':
        return this.deleteProduct(entityId);
      case 'brand':
        try {
          // First get the brand to access its name
          const brand = await this.getBrandById(entityId);
          if (!brand) {
            console.warn(`⚠️ Brand with ID '${entityId}' not found. Nothing to delete.`);
            return { message: `Brand with ID '${entityId}' does not exist or was already deleted.` };
          }

          const brandName = brand.name;
          // Get all products associated with this brand name
          const productsByBrand = await this.getProductsByBrand(brandName);
          if (productsByBrand.length > 0) {
            // Update each product's status to 'edit-product'
            let updatedCount = 0;
            for (const product of productsByBrand) {
              // Use the productId field
              const productId = product.productId;

              if (!productId) {
                console.error(`❌ Missing productId for product:`, product);
                continue;
              }
              try {
                await this.updateProduct(productId, { status: 'edit-product' });
                updatedCount++;
              } catch (error) {
                console.error(`❌ Failed to update product ${productId}: ${error.message}`);
              }
            }
          } else {
            console.warn(`ℹNo products found associated with brand "${brandName}"`);
          }

          // Now delete the brand
          return this.deleteBrand(entityId);
        } catch (error) {
          console.error(`❌ Error deleting brand: ${error.message}`, error);
          throw error;
        }
      default:
        throw new BadRequestException(`❌ Invalid entity type: ${type}`);
    }
  }

  /**
   * @brief Adds a product to a user's favorites.
   * 
   * @param userId The ID of the user.
   * @param productId The ID of the product to add to favorites.
   * @returns {Promise<any>} A promise resolving to the created favorite entry.
   */
  async addToFavorites(userId: string, productId: string): Promise<any> {
    try {
      const favoriteId = `favorite::${userId}::${productId}`;
      const favoritesCollection = this.getFavoritesCollection();

      // Check if the favorite already exists
      try {
        await favoritesCollection.get(favoriteId);
        return { id: favoriteId, exists: true };
      } catch (error) {
        if (!(error instanceof DocumentNotFoundError)) {
          throw error;
        }
      }

      // Vérifier que le produit existe
      const productExists = await this.getProductById(productId);
      if (!productExists) {
        throw new NotFoundException(`Produit avec ID ${productId} non trouvé`);
      }

      // Créer un document favori simple sans inclure tous les détails du produit
      const favorite = {
        type: 'favorite',
        userId,
        productId,
        createdAt: new Date().toISOString()
      };

      await favoritesCollection.insert(favoriteId, favorite);
      console.log(`💾 Ajout aux favoris - userId: ${userId}, productId: ${productId}, favoriteId: ${favoriteId}`);
      return { id: favoriteId, ...favorite, exists: false };
    } catch (error) {
      console.error('❌ Error adding to favorites:', error);
      throw new InternalServerErrorException('Error adding product to favorites');
    }
  }

  /**
   * @brief Removes a product from a user's favorites.
   * 
   * @param userId The ID of the user.
   * @param productId The ID of the product to remove from favorites.
   * @returns {Promise<boolean>} A promise resolving to true if the favorite was removed.
   */
  async removeFromFavorites(userId: string, productId: string): Promise<boolean> {
    try {
      const favoriteId = `favorite::${userId}::${productId}`;
      const favoritesCollection = this.getFavoritesCollection();

      await favoritesCollection.remove(favoriteId);
      return true;
    } catch (error) {
      if (error instanceof DocumentNotFoundError) {
        return false;
      }
      console.error('❌ Error removing from favorites:', error);
      throw new InternalServerErrorException('Error removing product from favorites');
    }
  }

  /**
   * @brief Gets all favorites for a user.
   * 
   * @param userId The ID of the user.
   * @returns {Promise<any[]>} A promise resolving to an array of favorite products.
   */
  async getUserFavorites(userId: string): Promise<any[]> {
    try {
      // Vérifier que l'ID utilisateur est défini
      if (!userId) {
        console.error('❌ getUserFavorites appelé avec un ID utilisateur undefined');
        return []; // Retourner un tableau vide plutôt que de lancer une erreur
      }

      console.log(`🔍 Récupération des favoris pour l'utilisateur: ${userId}`);

      // Requête optimisée avec USE KEYS pour la performance
      const query = `
        SELECT 
          f.userId, 
          f.productId, 
          f.createdAt,
          p.* 
        FROM \`${process.env.FAVORITES_BUCKET_NAME}\` f
        JOIN \`${process.env.BUCKET_NAME}\` p ON KEYS f.productId
        WHERE f.type = 'favorite' AND f.userId = $userId
        ORDER BY f.createdAt DESC
      `;

      // Afficher les paramètres pour déboguer
      console.log(`📝 Paramètres de la requête:`, { userId });
      console.log(`🔍 Buckets utilisés: FAVORITES=${process.env.FAVORITES_BUCKET_NAME}, PRODUCTS=${process.env.BUCKET_NAME}`);

      const result = await this.executeQuery(query, { userId });
      return result;
    } catch (error) {
      console.error('❌ Error getting user favorites:', error);
      throw new InternalServerErrorException('Error retrieving user favorites');
    }
  }

  /**
   * @brief Checks if a product is in a user's favorites.
   * 
   * @param userId The ID of the user.
   * @param productId The ID of the product to check.
   * @returns {Promise<boolean>} A promise resolving to true if the product is in favorites.
   */
  async isProductInFavorites(userId: string, productId: string): Promise<boolean> {
    try {
      if (!userId || !productId) {
        console.error('❌ isProductInFavorites appelé avec des paramètres invalides:', { userId, productId });
        return false;
      }

      const favoriteId = `favorite::${userId}::${productId}`;

      // Méthode efficace avec EXISTS pour vérifier rapidement si le document existe
      const query = `
        SELECT EXISTS (
          SELECT 1 
          FROM \`${process.env.FAVORITES_BUCKET_NAME}\` 
          WHERE META().id = $favoriteId
        ) AS exists
      `;

      const result = await this.executeQuery(query, { favoriteId });
      return result[0]?.exists ? true : false;
    } catch (error) {
      console.error('❌ Error checking favorites status:', error);
      throw new InternalServerErrorException('Error checking if product is in favorites');
    }
  }
}<|MERGE_RESOLUTION|>--- conflicted
+++ resolved
@@ -36,13 +36,8 @@
 import { v4 as uuidv4 } from "uuid";  // Generate unique ID
 import { AddressDto } from "src/auth/dto/auth.dto"; // Check of the address
 // Definition of expected keys for Buckets and Collections
-<<<<<<< HEAD
-type BucketKeys = "productsBucket" | "usersBucket" | "categBucket" | "brandBucket" | "favoritesBucket";
-type CollectionKeys = "productsCollection" | "usersCollection" | "categCollection" | "brandCollection" | "favoritesCollection";
-=======
-type BucketKeys = "productsBucket" | "usersBucket" | "categBucket" | "brandBucket" | "historyBucket";
-type CollectionKeys = "productsCollection" | "usersCollection" | "categCollection" | "brandCollection" | "historyCollection";
->>>>>>> 84107b03
+type BucketKeys = "productsBucket" | "usersBucket" | "categBucket" | "brandBucket" | "historyBucket" | "favoritesBucket";
+type CollectionKeys = "productsCollection" | "usersCollection" | "categCollection" | "brandCollection" | "historyCollection" | "favoritesCollection";
 
 /**
  * @brief Service responsible for database operations.
@@ -57,22 +52,15 @@
   private usersBucket: Bucket;
   private categBucket: Bucket;
   private brandBucket: Bucket;
-<<<<<<< HEAD
+  private historyBucket: Bucket;
   private favoritesBucket: Bucket;
-=======
-  private historyBucket: Bucket;
->>>>>>> 84107b03
   // Collections
   private productsCollection: Collection;
   private usersCollection: Collection;
   private categCollection: Collection;
   private brandCollection: Collection;
-<<<<<<< HEAD
+  private historyCollection: Collection;
   private favoritesCollection: Collection;
-=======
-  private historyCollection: Collection;
->>>>>>> 84107b03
-
   /**
    * @brief Constructor for DatabaseService.
    * @param {HttpService} httpService - Service for making HTTP requests.
@@ -143,14 +131,11 @@
         this.connectToBucket("USER_BUCKET_NAME", "usersBucket", "usersCollection"),
         this.connectToBucket("CATEGORY_BUCKET_NAME", "categBucket", "categCollection"),
         this.connectToBucket("BRAND_BUCKET_NAME", "brandBucket", "brandCollection"),
-<<<<<<< HEAD
+        this.connectToBucket("SEARCH_HISTORY_BUCKET_NAME", "historyBucket", "historyCollection"),
         this.connectToBucket("FAVORITES_BUCKET_NAME", "favoritesBucket", "favoritesCollection")
-=======
-        this.connectToBucket("SEARCH_HISTORY_BUCKET_NAME", "historyBucket", "historyCollection")
->>>>>>> 84107b03
       ]);
 
-      console.log("Successfully connected to Couchbase!");
+      console.log("Connexion à Couchbase réussie !");
     } catch (error) {
       console.error("❌ Connection error to Couchbase:", error);
       setTimeout(() => this.initializeConnections(), 5000); // Retry after 5s
@@ -230,17 +215,10 @@
   }
 
   /**
-<<<<<<< HEAD
-   * @brief Retrieves the Couchbase bucket instance for favorites.
-   */
-  getFavoritesBucket(): Bucket {
-    return this.getBucket(this.favoritesBucket, "favorites");
-=======
    * @brief Retrieves the Couchbase bucket instance for history.
    */
   getHistoryBucket(): Bucket {
     return this.getBucket(this.historyBucket, "history");
->>>>>>> 84107b03
   }
 
   // ======================== COLLECTION METHODS
@@ -273,17 +251,10 @@
   }
 
   /**
-<<<<<<< HEAD
-   * @brief Retrieves the favorites collection.
-   */
-  getFavoritesCollection(): Collection {
-    return this.getCollection(this.favoritesCollection, "favorites");
-=======
    * @brief Retrieves the history collection.
    */
   getHistoryCollection(): Collection {
     return this.getCollection(this.historyCollection, "history");
->>>>>>> 84107b03
   }
 
   // ========================================================================
@@ -322,7 +293,7 @@
    */
   private async executeQuery(query: string, params: any = {}): Promise<any[]> {
     try {
-      console.log(`Executing query:\n${query}\nParameters:`, params);
+      console.log(`Exécution de la requête:\n${query}\nParamètres:`, params);
 
       // Execute the Couchbase query with parameters and a timeout
       const result = await this.cluster.query(query, {
@@ -330,7 +301,7 @@
         timeout: 10000, // Timeout to prevent long-running queries
       });
 
-      console.log(`Query executed successfully. ${result.rows.length} rows returned.`);
+      console.log(`Requête exécutée avec succès. ${result.rows.length} lignes retournées.`);
       return result.rows || [];
     } catch (error) {
       console.error("❌ Couchbase Query Error:", error.message || error);
@@ -562,7 +533,7 @@
         throw new Error("❌ searchCriteria is empty");
       }
 
-      console.log(`🔹 Searching alternatives with criteria:`, searchCriteria);
+      console.log(`🔹 Recherche d'alternatives avec les critères:`, searchCriteria);
 
       // API call to fetch the list of European countries
       const response = await this.httpService.axiosRef.get(
@@ -1143,7 +1114,7 @@
     const result = await this.executeQuery(query, { location: lowercaseLocation });
 
     if (result.length === 0) {
-      console.log(`No products found for location: ${location}`);
+      console.log(`Aucun produit trouvé pour l'emplacement: ${location}`);
       return [];
     }
 
@@ -1500,6 +1471,20 @@
   }
 
   /**
+ * @brief Retrieves the Couchbase bucket instance for favorites.
+ */
+  getFavoritesBucket(): Bucket {
+    return this.getBucket(this.favoritesBucket, "favorites");
+  }
+
+  /**
+ * @brief Retrieves the favorites collection.
+ */
+  getFavoritesCollection(): Collection {
+    return this.getCollection(this.favoritesCollection, "favorites");
+  }
+
+  /**
    * @brief Adds a product to a user's favorites.
    * 
    * @param userId The ID of the user.
@@ -1521,13 +1506,13 @@
         }
       }
 
-      // Vérifier que le produit existe
+      // Check if the product already exists
       const productExists = await this.getProductById(productId);
       if (!productExists) {
         throw new NotFoundException(`Produit avec ID ${productId} non trouvé`);
       }
 
-      // Créer un document favori simple sans inclure tous les détails du produit
+      // Create a simple favorite document without including all product details
       const favorite = {
         type: 'favorite',
         userId,
@@ -1624,7 +1609,7 @@
 
       const favoriteId = `favorite::${userId}::${productId}`;
 
-      // Méthode efficace avec EXISTS pour vérifier rapidement si le document existe
+      // Efficient method with EXISTS to quickly check if the document exists
       const query = `
         SELECT EXISTS (
           SELECT 1 
