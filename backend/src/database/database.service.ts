﻿/**
 * @file database.service.ts
 * @brief Service for handling database operations.
 *
 * This service provides functionalities to interact with the database,
 * including CRUD operations and connection management.
 */


// Other
import { Injectable, OnModuleInit, OnModuleDestroy } from "@nestjs/common";
import * as couchbase from "couchbase";
import * as fs from "fs";

@Injectable()
export class DatabaseService implements OnModuleInit, OnModuleDestroy {
  private cluster: couchbase.Cluster;
  private bucket: couchbase.Bucket;
  private collection: couchbase.Collection;

  /**
   * Initializes the Couchbase connection when the module starts.
   * Loads the SSL certificate and connects to the Couchbase Capella cluster.
   */
  async onModuleInit() {
    try {
      console.log("🔹 Waiting before connecting...");
      await new Promise((resolve) => setTimeout(resolve, 2000)); // 2-second delay

      // Load the SSL root certificate
      const cert = fs.readFileSync(process.env.SSL_CERT_PATH).toString();

      console.log("🔹 Connecting to Couchbase Capella...");
      this.cluster = await couchbase.connect(process.env.DB_HOST, {
        username: process.env.DB_USER,
        password: process.env.DB_PASSWORD,
        configProfile: "wanDevelopment", // Required for WAN connections
      });

      this.bucket = this.cluster.bucket(process.env.BUCKET_NAME);
      this.collection = this.bucket.defaultCollection();
      console.log("✅ Successfully connected to Couchbase Capella!");
    } catch (error) {
      console.error("❌ Connection error to Couchbase Capella:", error.message);
      throw new Error("Unable to connect to Couchbase Capella");
    }
  }

  /**
   * Closes the connection to the Couchbase cluster when the module is destroyed.
   */
  async onModuleDestroy() {
    await this.cluster.close();
    console.log("🔹 Couchbase connection closed.");
  }

  /**
   * Retrieves the Couchbase bucket instance.
   * @returns {couchbase.Bucket} The initialized bucket object.
   * @throws {Error} If the bucket has not been initialized yet.
   */
  getBucket(): couchbase.Bucket {
    if (!this.bucket) {
      throw new Error("❌ Couchbase bucket is not initialized yet.");
    }
    return this.bucket;
  }

  /**
   * Retrieves the default collection from the Couchbase bucket.
   * @returns {Promise<couchbase.Collection>} The default collection.
   * @throws {Error} If the collection has not been initialized yet.
   */
  async getCollection(): Promise<couchbase.Collection> {
    if (!this.collection) {
      throw new Error("❌ Collection not initialized");
    }
    return this.collection;
  }

  /**
   * Executes a N1QL query to retrieve all data from the Couchbase bucket.
   * @returns {Promise<any[]>} A promise that resolves to an array of all documents.
   * @throws {Error} If the query execution fails.
   */
  async getAllData(): Promise<any[]> {
    const bucketName = process.env.BUCKET_NAME;

    try {
      console.log(`🔹 Executing N1QL query: SELECT * FROM \`${bucketName}\``);
      const query = `SELECT * FROM \`${bucketName}\``;
      const result = await this.cluster.query(query);
      return result.rows;
    } catch (error) {
      console.error("❌ Error while retrieving data:", error);
      return [];
    }
  }

  /**
   * Executes a Full Text Search (FTS) query on Couchbase Capella.
   * @param {string} searchQuery - The query string to search for.
   * @returns {Promise<any[]>} A promise that resolves to an array of search results.
   * @throws {Error} If the search query execution fails.
   */
  async searchQuery(searchQuery: string): Promise<any[]> {
<<<<<<< HEAD
    const _indexName = process.env.INDEX_NAME;
=======
    const _indexName = this.configService.get<string>('INDEX_NAME');
>>>>>>> 21b9977e
    searchQuery = searchQuery.toLowerCase(); // Normalize the query
  
    try {
      const prefixQuery = couchbase.SearchQuery.prefix(searchQuery); // Prefix search
      const matchQuery = couchbase.SearchQuery.match(searchQuery); // Natural language search
  
      // Combine prefix and match queries
      const combinedQuery = couchbase.SearchQuery.disjuncts(prefixQuery, matchQuery);
  
      const searchRes = await this.cluster.searchQuery(
        _indexName,
        combinedQuery,
        {
<<<<<<< HEAD
          fields: ["name", "description", "category", "tags"],
          highlight: { style: couchbase.HighlightStyle.HTML, fields: ["name", "description", "category", "tags"] }
=======
          fields: ["name", "category", "tags"],
          highlight: { style: couchbase.HighlightStyle.HTML, fields: ["name", "category", "tags"] }
>>>>>>> 21b9977e
        }
      );
  
      return searchRes.rows;
    } catch (error) {
<<<<<<< HEAD
      console.error("❌ Error during FTS query:", error);
=======
      console.error('Error FTS:', error);
>>>>>>> 21b9977e
      throw error;
    }
  }
  
   
}<|MERGE_RESOLUTION|>--- conflicted
+++ resolved
@@ -104,11 +104,7 @@
    * @throws {Error} If the search query execution fails.
    */
   async searchQuery(searchQuery: string): Promise<any[]> {
-<<<<<<< HEAD
     const _indexName = process.env.INDEX_NAME;
-=======
-    const _indexName = this.configService.get<string>('INDEX_NAME');
->>>>>>> 21b9977e
     searchQuery = searchQuery.toLowerCase(); // Normalize the query
   
     try {
@@ -122,23 +118,14 @@
         _indexName,
         combinedQuery,
         {
-<<<<<<< HEAD
           fields: ["name", "description", "category", "tags"],
           highlight: { style: couchbase.HighlightStyle.HTML, fields: ["name", "description", "category", "tags"] }
-=======
-          fields: ["name", "category", "tags"],
-          highlight: { style: couchbase.HighlightStyle.HTML, fields: ["name", "category", "tags"] }
->>>>>>> 21b9977e
         }
       );
   
       return searchRes.rows;
     } catch (error) {
-<<<<<<< HEAD
       console.error("❌ Error during FTS query:", error);
-=======
-      console.error('Error FTS:', error);
->>>>>>> 21b9977e
       throw error;
     }
   }
