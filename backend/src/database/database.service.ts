--- conflicted
+++ resolved
@@ -38,13 +38,8 @@
 import { CommentDto } from "src/comments/dto/comments.dto";
 
 // Definition of expected keys for Buckets and Collections
-<<<<<<< HEAD
-type BucketKeys = "productsBucket" | "usersBucket" | "categBucket" | "brandBucket" | "commentsBucket";
-type CollectionKeys = "productsCollection" | "usersCollection" | "categCollection" | "brandCollection" | "commentsCollection";
-=======
-type BucketKeys = "productsBucket" | "usersBucket" | "categBucket" | "brandBucket" | "historyBucket" | "favoritesBucket";
-type CollectionKeys = "productsCollection" | "usersCollection" | "categCollection" | "brandCollection" | "historyCollection" | "favoritesCollection";
->>>>>>> 8cb71e55
+type BucketKeys = "productsBucket" | "usersBucket" | "categBucket" | "brandBucket" | "historyBucket" | "favoritesBucket" | "commentsBucket";
+type CollectionKeys = "productsCollection" | "usersCollection" | "categCollection" | "brandCollection" | "historyCollection" | "favoritesCollection" | "commentsCollection";
 
 /**
  * @brief Service responsible for database operations.
@@ -59,24 +54,18 @@
   private usersBucket: Bucket;
   private categBucket: Bucket;
   private brandBucket: Bucket;
-<<<<<<< HEAD
-  private commentsBucket: Bucket;
-=======
   private historyBucket: Bucket;
   private favoritesBucket: Bucket;
->>>>>>> 8cb71e55
+  private commentsBucket: Bucket;
   // Collections
   private productsCollection: Collection;
   private usersCollection: Collection;
   private categCollection: Collection;
   private brandCollection: Collection;
-<<<<<<< HEAD
+  private historyCollection: Collection;
+  private favoritesCollection: Collection;  
   private commentsCollection: Collection;
 
-=======
-  private historyCollection: Collection;
-  private favoritesCollection: Collection;
->>>>>>> 8cb71e55
   /**
    * @brief Constructor for DatabaseService.
    * @param {HttpService} httpService - Service for making HTTP requests.
@@ -147,12 +136,9 @@
         this.connectToBucket("USER_BUCKET_NAME", "usersBucket", "usersCollection"),
         this.connectToBucket("CATEGORY_BUCKET_NAME", "categBucket", "categCollection"),
         this.connectToBucket("BRAND_BUCKET_NAME", "brandBucket", "brandCollection"),
-<<<<<<< HEAD
-        this.connectToBucket("COMMENTS_BUCKET_NAME", "commentsBucket", "commentsCollection")
-=======
+        this.connectToBucket("COMMENTS_BUCKET_NAME", "commentsBucket", "commentsCollection"),
         this.connectToBucket("SEARCH_HISTORY_BUCKET_NAME", "historyBucket", "historyCollection"),
         this.connectToBucket("FAVORITES_BUCKET_NAME", "favoritesBucket", "favoritesCollection")
->>>>>>> 8cb71e55
       ]);
 
       console.log("Connexion à Couchbase réussie !");
