﻿/**
 * @file database.service.ts
 * @brief Service for handling database operations.
 *
 * This service provides functionalities to interact with Couchbase,
 * including CRUD operations, connection management, and full-text search.
 */

<<<<<<< HEAD
// Other
import { Injectable, OnModuleInit, OnModuleDestroy, InternalServerErrorException } from "@nestjs/common";
import * as couchbase from "couchbase";
import * as fs from "fs";
// HTTP
import { HttpService } from '@nestjs/axios';
=======
// Dependencies
import {
  Injectable,
  OnModuleInit,
  OnModuleDestroy,
  InternalServerErrorException,
} from "@nestjs/common";
import * as couchbase from "couchbase";
// HTTP Client for external API calls
import { HttpService } from "@nestjs/axios";
>>>>>>> 4dc5a4e6

@Injectable()
export class DatabaseService implements OnModuleInit, OnModuleDestroy {
  private cluster: couchbase.Cluster;
<<<<<<< HEAD
  private bucket: couchbase.Bucket;
  private collection: couchbase.Collection;
  constructor(private readonly httpService: HttpService) { }
=======
  private buckets: Record<string, couchbase.Bucket> = {}; // Stores multiple buckets dynamically

  constructor(private readonly httpService: HttpService) {}
>>>>>>> 4dc5a4e6

  /**
   * @brief Initializes the Couchbase connection when the module starts.
   * It dynamically loads multiple buckets for handling data.
   * @throws {Error} If the connection to Couchbase fails.
   */
  async onModuleInit() {
    try {
      console.log("🔹 Connecting to Couchbase Capella...");
      this.cluster = await couchbase.connect(process.env.DB_HOST, {
        username: process.env.DB_USER,
        password: process.env.DB_PASSWORD,
        configProfile: "wanDevelopment",
      });

      // Dynamically initializing buckets (UsersBDD & ProductsBDD)
      const bucketNames = ["UsersBDD", "ProductsBDD"];
      bucketNames.forEach((bucketName) => {
        this.buckets[bucketName] = this.cluster.bucket(bucketName);
      });

      console.log("✅ Successfully connected to Couchbase Capella!");
    } catch (error) {
      console.error("❌ Connection error to Couchbase Capella:", error.message);
      throw new Error("Unable to connect to Couchbase Capella");
    }
  }

  /**
   * @brief Closes the Couchbase connection when the module is destroyed.
   */
  async onModuleDestroy() {
    await this.cluster.close();
    console.log("🔹 Couchbase connection closed.");
  }

  /**
   * @brief Retrieves the default collection from a specified Couchbase bucket.
   * @param {string} bucketName - The name of the bucket.
   * @returns {Promise<couchbase.Collection>} - The collection of the specified bucket.
   * @throws {Error} If the bucket is not initialized.
   */
  async getCollection(bucketName: string): Promise<couchbase.Collection> {
    if (!this.buckets[bucketName]) {
      throw new Error(`❌ Bucket "${bucketName}" is not initialized.`);
    }
    return this.buckets[bucketName].defaultCollection();
  }

  /**
   * @brief Executes a N1QL query to retrieve all data from the specified Couchbase bucket.
   * @returns {Promise<any[]>} A list of all documents.
   * @throws {Error} If the query execution fails.
   */
  async getAllData(bucketName: string): Promise<any[]> {
    try {
      console.log(`🔹 Executing N1QL query: SELECT * FROM \`${bucketName}\``);
      const query = `SELECT * FROM \`${bucketName}\``;
      const result = await this.cluster.query(query);
      return result.rows;
    } catch (error) {
      console.error(
        `❌ Error while retrieving data from ${bucketName}:`,
        error
      );
      return [];
    }
  }

  /**
   * @brief Executes a N1QL query dynamically.
   * @param {string} query - The N1QL query string.
   * @param {any} [params] - Optional parameters for the query.
   * @returns {Promise<any[]>} - The query result.
   * @throws {InternalServerErrorException} If the query execution fails.
   */
  async executeQuery(query: string, params?: any): Promise<any[]> {
    try {
<<<<<<< HEAD
      const prefixQuery = couchbase.SearchQuery.prefix(searchQuery); // Prefix search
      const matchQuery = couchbase.SearchQuery.match(searchQuery); // Natural language search

      // Combine prefix and match queries
      const combinedQuery = couchbase.SearchQuery.disjuncts(prefixQuery, matchQuery);

      const searchRes = await this.cluster.searchQuery(
        _indexName,
        combinedQuery,
        {
          fields: ["name", "description", "category", "tags"],
          highlight: { style: couchbase.HighlightStyle.HTML, fields: ["name", "description", "category", "tags"] }
        }
      );

      return searchRes.rows;
=======
      console.log(`🔹 Executing query: ${query} with params:`, params);
      const result = await this.cluster.query(query, { parameters: params });
      return result.rows;
>>>>>>> 4dc5a4e6
    } catch (error) {
      console.error("❌ Error executing query:", error);
      throw new InternalServerErrorException("Database query failed");
    }
  }

  /**
   * @brief Inserts a document into the specified bucket.
   * @param {string} bucketName - The name of the bucket.
   * @param {string} docId - The document ID.
   * @param {any} data - The data to be inserted.
   * @throws {InternalServerErrorException} If the insertion fails.
   */
  async insertDocument(
    bucketName: string,
    docId: string,
    data: any
  ): Promise<void> {
    try {
      const collection = await this.getCollection(bucketName);
      await collection.insert(docId, data);
      console.log(`✅ Successfully inserted document into ${bucketName}`);
    } catch (error) {
      console.error(`❌ Error inserting document into ${bucketName}:`, error);
      throw new InternalServerErrorException(
        `Error inserting document into ${bucketName}`
      );
    }
  }

  /**
   * @brief Retrieves a document from Couchbase by its ID.
   * @param {string} bucketName - The name of the bucket.
   * @param {string} docId - The document ID.
   * @returns {Promise<any>} The retrieved document or `null` if not found.
   * @throws {Error} If the query fails.
   */
  async getDocumentById(bucketName: string, docId: string): Promise<any> {
    try {
      console.log(
        `🔹 Retrieving document with ID: ${docId} from ${bucketName}`
      );
      const query = `SELECT * FROM \`${bucketName}\` WHERE META().id = ?`;
      const options = { parameters: [docId] };
      const result = await this.cluster.query(query, options);

      return result.rows.length > 0 ? result.rows[0][bucketName] : null;
    } catch (error) {
      console.error(`❌ Error retrieving document from ${bucketName}:`, error);
      throw new Error(`Error retrieving document from ${bucketName}`);
    }
  }

  /**
<<<<<<< HEAD
   * @brief Retrieves alternative products based on search criteria from Couchbase.
   * 
   * This method constructs a dynamic N1QL query to fetch alternative products from Couchbase
   * based on the given search criteria. It also integrates an external API call to retrieve
   * a list of European countries, ensuring that only European-origin products are included.
   * 
   * @param {any} searchCriteria - Object containing the search filters such as category, tags, and brand.
=======
   * @brief Retrieves alternative products based on search criteria.
   * @param {string} bucketName - The name of the bucket.
   * @param {any} searchCriteria - Object containing search filters (category, tags, brand).
>>>>>>> 4dc5a4e6
   * @returns {Promise<any[]>} A promise resolving with an array of alternative products.
   * @throws {InternalServerErrorException} If the query execution fails.
   */
  async getAlternativeProducts(
    bucketName: string,
    searchCriteria: any
  ): Promise<any[]> {
    try {
      if (Object.keys(searchCriteria).length === 0) {
        throw new Error("❌ searchCriteria is empty");
      }

<<<<<<< HEAD
      console.log(`🔹 Searching alternatives with criteria:`, searchCriteria);

      // API call to fetch the list of European countries
      const response = await this.httpService.axiosRef.get('https://restcountries.com/v3.1/region/europe');
      const europeanCountries = response.data.map(country => country.name.common);
=======
      console.log(
        `🔹 Searching alternatives in ${bucketName} with criteria:`,
        searchCriteria
      );
>>>>>>> 4dc5a4e6

      let query = `SELECT * FROM \`${bucketName}\` WHERE `;
      const queryConditions: string[] = [];
      const queryParams: any[] = [];

      if (searchCriteria.category) {
        queryConditions.push("category = ?");
        queryParams.push(searchCriteria.category);
      }

      if (searchCriteria.tags && searchCriteria.tags.length > 0) {
        queryConditions.push("ANY tag IN tags SATISFIES tag IN ? END");
        queryParams.push(searchCriteria.tags);
      }

      if (searchCriteria.brand) {
        queryConditions.push("brand != ?");
        queryParams.push(searchCriteria.brand);
      }

      query += queryConditions.join(" AND ") + " LIMIT 10";
      console.log(`🔹 Executing query: ${query} with params:`, queryParams);

<<<<<<< HEAD
      console.log(`🔹 Executing N1QL query: ${query} with params:`, queryParams);

      // Execute the query in Couchbase
      const result = await this.cluster.query(query, { parameters: queryParams });

      return result.rows.map(row => row[bucketName]); // Extract product data
    } catch (error) {
      console.error("❌ Error retrieving alternative products (database.service):", error);
      throw new InternalServerErrorException("Error retrieving alternative products (database.service)");
    }
  }
}
=======
      const result = await this.cluster.query(query, {
        parameters: queryParams,
      });
      return result.rows.map((row) => row[bucketName]);
    } catch (error) {
      console.error(
        `❌ Error retrieving alternative products from ${bucketName}:`,
        error
      );
      throw new InternalServerErrorException(
        `Error retrieving alternative products from ${bucketName}`
      );
    }
  }

  /**
   * @brief Executes a Full-Text Search (FTS) query on Couchbase.
   * @param {string} bucketName - The name of the bucket.
   * @param {string} searchQuery - The query string to search for.
   * @returns {Promise<any[]>} A promise resolving with an array of search results.
   * @throws {Error} If the search query execution fails.
   */
  async searchQuery(bucketName: string, searchQuery: string): Promise<any[]> {
    try {
      console.log(`🔹 Performing search in ${bucketName} for: ${searchQuery}`);

      const prefixQuery = couchbase.SearchQuery.prefix(searchQuery);
      const matchQuery = couchbase.SearchQuery.match(searchQuery);
      const combinedQuery = couchbase.SearchQuery.disjuncts(
        prefixQuery,
        matchQuery
      );

      const searchRes = await this.cluster.searchQuery(
        bucketName,
        combinedQuery,
        {
          fields: ["name", "description", "category", "tags"],
          highlight: {
            style: couchbase.HighlightStyle.HTML,
            fields: ["name", "description", "category", "tags"],
          },
        }
      );

      return searchRes.rows;
    } catch (error) {
      console.error(`❌ Error executing search query in ${bucketName}:`, error);
      throw error;
    }
  }
}
>>>>>>> 4dc5a4e6
<|MERGE_RESOLUTION|>--- conflicted
+++ resolved
@@ -6,14 +6,6 @@
  * including CRUD operations, connection management, and full-text search.
  */
 
-<<<<<<< HEAD
-// Other
-import { Injectable, OnModuleInit, OnModuleDestroy, InternalServerErrorException } from "@nestjs/common";
-import * as couchbase from "couchbase";
-import * as fs from "fs";
-// HTTP
-import { HttpService } from '@nestjs/axios';
-=======
 // Dependencies
 import {
   Injectable,
@@ -24,20 +16,13 @@
 import * as couchbase from "couchbase";
 // HTTP Client for external API calls
 import { HttpService } from "@nestjs/axios";
->>>>>>> 4dc5a4e6
 
 @Injectable()
 export class DatabaseService implements OnModuleInit, OnModuleDestroy {
   private cluster: couchbase.Cluster;
-<<<<<<< HEAD
-  private bucket: couchbase.Bucket;
-  private collection: couchbase.Collection;
-  constructor(private readonly httpService: HttpService) { }
-=======
   private buckets: Record<string, couchbase.Bucket> = {}; // Stores multiple buckets dynamically
 
   constructor(private readonly httpService: HttpService) {}
->>>>>>> 4dc5a4e6
 
   /**
    * @brief Initializes the Couchbase connection when the module starts.
@@ -116,28 +101,9 @@
    */
   async executeQuery(query: string, params?: any): Promise<any[]> {
     try {
-<<<<<<< HEAD
-      const prefixQuery = couchbase.SearchQuery.prefix(searchQuery); // Prefix search
-      const matchQuery = couchbase.SearchQuery.match(searchQuery); // Natural language search
-
-      // Combine prefix and match queries
-      const combinedQuery = couchbase.SearchQuery.disjuncts(prefixQuery, matchQuery);
-
-      const searchRes = await this.cluster.searchQuery(
-        _indexName,
-        combinedQuery,
-        {
-          fields: ["name", "description", "category", "tags"],
-          highlight: { style: couchbase.HighlightStyle.HTML, fields: ["name", "description", "category", "tags"] }
-        }
-      );
-
-      return searchRes.rows;
-=======
       console.log(`🔹 Executing query: ${query} with params:`, params);
       const result = await this.cluster.query(query, { parameters: params });
       return result.rows;
->>>>>>> 4dc5a4e6
     } catch (error) {
       console.error("❌ Error executing query:", error);
       throw new InternalServerErrorException("Database query failed");
@@ -192,19 +158,9 @@
   }
 
   /**
-<<<<<<< HEAD
-   * @brief Retrieves alternative products based on search criteria from Couchbase.
-   * 
-   * This method constructs a dynamic N1QL query to fetch alternative products from Couchbase
-   * based on the given search criteria. It also integrates an external API call to retrieve
-   * a list of European countries, ensuring that only European-origin products are included.
-   * 
-   * @param {any} searchCriteria - Object containing the search filters such as category, tags, and brand.
-=======
    * @brief Retrieves alternative products based on search criteria.
    * @param {string} bucketName - The name of the bucket.
    * @param {any} searchCriteria - Object containing search filters (category, tags, brand).
->>>>>>> 4dc5a4e6
    * @returns {Promise<any[]>} A promise resolving with an array of alternative products.
    * @throws {InternalServerErrorException} If the query execution fails.
    */
@@ -217,18 +173,10 @@
         throw new Error("❌ searchCriteria is empty");
       }
 
-<<<<<<< HEAD
-      console.log(`🔹 Searching alternatives with criteria:`, searchCriteria);
-
-      // API call to fetch the list of European countries
-      const response = await this.httpService.axiosRef.get('https://restcountries.com/v3.1/region/europe');
-      const europeanCountries = response.data.map(country => country.name.common);
-=======
       console.log(
         `🔹 Searching alternatives in ${bucketName} with criteria:`,
         searchCriteria
       );
->>>>>>> 4dc5a4e6
 
       let query = `SELECT * FROM \`${bucketName}\` WHERE `;
       const queryConditions: string[] = [];
@@ -252,20 +200,6 @@
       query += queryConditions.join(" AND ") + " LIMIT 10";
       console.log(`🔹 Executing query: ${query} with params:`, queryParams);
 
-<<<<<<< HEAD
-      console.log(`🔹 Executing N1QL query: ${query} with params:`, queryParams);
-
-      // Execute the query in Couchbase
-      const result = await this.cluster.query(query, { parameters: queryParams });
-
-      return result.rows.map(row => row[bucketName]); // Extract product data
-    } catch (error) {
-      console.error("❌ Error retrieving alternative products (database.service):", error);
-      throw new InternalServerErrorException("Error retrieving alternative products (database.service)");
-    }
-  }
-}
-=======
       const result = await this.cluster.query(query, {
         parameters: queryParams,
       });
@@ -318,4 +252,3 @@
     }
   }
 }
->>>>>>> 4dc5a4e6
