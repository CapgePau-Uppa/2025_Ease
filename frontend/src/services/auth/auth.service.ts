﻿import { Injectable } from '@angular/core';
import { HttpClient } from '@angular/common/http';
import { Router } from '@angular/router';
import { Observable, BehaviorSubject } from 'rxjs';
import { map, tap } from 'rxjs/operators';
import { environment } from '../../environments/environment';
// Cookies
import { CookieService } from 'ngx-cookie-service';

@Injectable({
  providedIn: 'root',
})
export class AuthService {
  private _authBackendUrl = environment.authBackendUrl;

<<<<<<< HEAD
  // On conserve un BehaviorSubject pour savoir si l'utilisateur est connecté
  private authStatus = new BehaviorSubject<boolean>(false);
  // BehaviorSubject pour stocker le rôle
  private roleSubject = new BehaviorSubject<string | null>(null);
  public role$ = this.roleSubject.asObservable();
=======
  constructor(
    private http: HttpClient,
    private router: Router,
    private cookieService: CookieService,
  ) { }

>>>>>>> fbd954b3

  constructor(private http: HttpClient, private router: Router) {}

  register(username: string, email: string, password: string): Observable<any> {
<<<<<<< HEAD
    return this.http.post(`${this._authBackendUrl}/register`, {
      username,
      email,
      password,
    });
=======
    return this.http.post(`${this._authBackendUrl}/register`, { username, email, password });
>>>>>>> fbd954b3
  }

  login(email: string, password: string): Observable<any> {
<<<<<<< HEAD
    return this.http
      .post(
        `${this._authBackendUrl}/login`,
        { email, password },
        { withCredentials: true }
      )
      .pipe(
        tap(() => {
          // Le backend place les tokens dans des cookies httpOnly.
          // Ici, on met à jour le statut (par exemple, on suppose que le login a réussi).
          this.authStatus.next(true);
        }),
        // Après le login, on récupère le profil pour connaître le rôle
        map((response: any) => response)
      );
=======
    return this.http.post(`${this._authBackendUrl}/login`, { email, password }).pipe(
      map((response: any) => {
        // Store the token and some user's informations into the cookies
        // TODO
        this.cookieService.set('auth_token', response.access_token, { expires: 1, secure: true, sameSite: 'Strict' });
        this.cookieService.set('email', JSON.stringify(email), { expires: 1, secure: true, sameSite: 'Strict' });
        // localStorage.setItem('token', response.access_token);
        this.authStatus.next(true);
        return response;
      })
    );
>>>>>>> fbd954b3
  }

  logout(): Observable<any> {
    return this.http
      .post(`${this._authBackendUrl}/logout`, {}, { withCredentials: true })
      .pipe(
        tap(() => {
          this.authStatus.next(false);
          this.roleSubject.next(null);
          this.router.navigate(['/login']);
        })
      );
  }

  isAuthenticated(): Observable<boolean> {
    return this.authStatus.asObservable();
  }

  // Méthode pour récupérer le profil (et le rôle) de l'utilisateur
  loadProfile(): Observable<any> {
    return this.http
      .get(`${this._authBackendUrl}/profile`, { withCredentials: true })
      .pipe(
        tap((profile: any) => {
          // On met à jour le rôle et le statut d'authentification
          if (profile && profile.role) {
            this.roleSubject.next(profile.role);
            this.authStatus.next(true);
          } else {
            this.authStatus.next(false);
          }
        })
      );
  }

  getRole(): string | null {
    return this.roleSubject.value;
  }

  hasRole(role: string): boolean {
    return this.roleSubject.value === role;
  }

  getCurrentAuthStatus(): boolean {
    return this.authStatus.value;
  }
}<|MERGE_RESOLUTION|>--- conflicted
+++ resolved
@@ -13,65 +13,48 @@
 export class AuthService {
   private _authBackendUrl = environment.authBackendUrl;
 
-<<<<<<< HEAD
   // On conserve un BehaviorSubject pour savoir si l'utilisateur est connecté
   private authStatus = new BehaviorSubject<boolean>(false);
   // BehaviorSubject pour stocker le rôle
   private roleSubject = new BehaviorSubject<string | null>(null);
   public role$ = this.roleSubject.asObservable();
-=======
+
   constructor(
     private http: HttpClient,
     private router: Router,
-    private cookieService: CookieService,
-  ) { }
-
->>>>>>> fbd954b3
-
-  constructor(private http: HttpClient, private router: Router) {}
+    private cookieService: CookieService
+  ) {}
 
   register(username: string, email: string, password: string): Observable<any> {
-<<<<<<< HEAD
     return this.http.post(`${this._authBackendUrl}/register`, {
       username,
       email,
       password,
     });
-=======
-    return this.http.post(`${this._authBackendUrl}/register`, { username, email, password });
->>>>>>> fbd954b3
   }
 
   login(email: string, password: string): Observable<any> {
-<<<<<<< HEAD
     return this.http
-      .post(
-        `${this._authBackendUrl}/login`,
-        { email, password },
-        { withCredentials: true }
-      )
+      .post(`${this._authBackendUrl}/login`, { email, password })
       .pipe(
-        tap(() => {
-          // Le backend place les tokens dans des cookies httpOnly.
-          // Ici, on met à jour le statut (par exemple, on suppose que le login a réussi).
+        map((response: any) => {
+          // Store the token and some user's informations into the cookies
+          // TODO
+          this.cookieService.set('auth_token', response.access_token, {
+            expires: 1,
+            secure: true,
+            sameSite: 'Strict',
+          });
+          this.cookieService.set('email', JSON.stringify(email), {
+            expires: 1,
+            secure: true,
+            sameSite: 'Strict',
+          });
+          // localStorage.setItem('token', response.access_token);
           this.authStatus.next(true);
-        }),
-        // Après le login, on récupère le profil pour connaître le rôle
-        map((response: any) => response)
+          return response;
+        })
       );
-=======
-    return this.http.post(`${this._authBackendUrl}/login`, { email, password }).pipe(
-      map((response: any) => {
-        // Store the token and some user's informations into the cookies
-        // TODO
-        this.cookieService.set('auth_token', response.access_token, { expires: 1, secure: true, sameSite: 'Strict' });
-        this.cookieService.set('email', JSON.stringify(email), { expires: 1, secure: true, sameSite: 'Strict' });
-        // localStorage.setItem('token', response.access_token);
-        this.authStatus.next(true);
-        return response;
-      })
-    );
->>>>>>> fbd954b3
   }
 
   logout(): Observable<any> {
