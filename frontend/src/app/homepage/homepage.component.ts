--- conflicted
+++ resolved
@@ -1,17 +1,13 @@
-<<<<<<< HEAD
+// homepage.component.ts
 import { Component, AfterViewInit, OnDestroy, ElementRef, ViewChild, OnInit } from '@angular/core';
-=======
-// homepage.component.ts
-import { Component, AfterViewInit, OnDestroy, ElementRef, ViewChild } from '@angular/core';
->>>>>>> 400030c1
 import * as VANTA from 'vanta/src/vanta.birds';
 import * as THREE from 'three';
 // Component
 import { NavbarComponent } from '../shared/components/navbar/navbar.component';
 import { SearchbarComponent } from '../shared/components/searchbar/searchbar.component';
-import { SettingsButtonComponent } from '../shared/components/settings-button/settings-button.component';
 import { CommonModule } from '@angular/common';
 import { InfoComponent } from "./info/info.component";
+import { SettingsButtonComponent } from '../shared/components/settings-button/settings-button.component';
 
 /**
  * @class HomepageComponent
@@ -28,11 +24,7 @@
 @Component({
   selector: 'app-homepage',
   standalone: true,
-<<<<<<< HEAD
-  imports: [NavbarComponent, SearchbarComponent, SettingsButtonComponent, CommonModule],
-=======
-  imports: [NavbarComponent, SearchbarComponent, CommonModule, InfoComponent],
->>>>>>> 400030c1
+  imports: [NavbarComponent, SearchbarComponent, SettingsButtonComponent, CommonModule, InfoComponent],
   templateUrl: './homepage.component.html',
   styleUrl: './homepage.component.css'
 })
@@ -122,7 +114,7 @@
       touchControls: true,
       gyroControls: false,
       // Utilisation de valeurs fixes pour minHeight et minWidth (en accord avec le CSS)
-      
+
       scale: 1.00
     });
 
@@ -165,6 +157,26 @@
   }
 
   /**
+   * @brief Toggles the Vanta.js animation effect
+   * 
+   * @details
+   * Enables or disables the background animation and saves the state to localStorage
+   */
+  toggleVantaEffect(): void {
+    this.isVantaActive = !this.isVantaActive;
+
+    if (this.isVantaActive) {
+      this.initVantaEffect();
+    } else if (this.vantaEffect) {
+      this.vantaEffect.destroy();
+      this.vantaEffect = null;
+    }
+
+    // Sauvegarder l'état de l'animation dans le localStorage
+    localStorage.setItem('vantaActive', this.isVantaActive.toString());
+  }
+
+  /**
    * @brief Lifecycle hook called before the component is destroyed.
    * 
    * @details
