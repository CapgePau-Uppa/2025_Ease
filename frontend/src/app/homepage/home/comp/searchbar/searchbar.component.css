/* Conteneur principal de la searchbar */
.container {
  width: 100%;
  height: 100%;
  display: flex;
  justify-content: center;
  align-items: center;
  gap: 10px;
}

/* Zone de recherche principale */
.search-container {
  position: relative;
  width: 100%;
  height: 50px;
  background: #ffffff;
  border-radius: 40px;
  box-shadow: 0px 4px 6px rgba(0, 0, 0, 0.1);
  display: flex;
  align-items: center;
  padding: 5px 10px;
}

/* Champ de saisie */
.search-container input {
  border: none;
  outline: none;
  width: 100%;
  font-size: 16px;
  padding: 15px;
  border-radius: 25px;
  background-color: transparent;
}

<<<<<<< HEAD
.no-results-message {
  position: absolute;
  right: 120px;
  top: 50%;
  transform: translateY(-50%);
  color: #666;
  font-size: 14px;
  font-style: italic;
  display: flex;
  align-items: center;
  gap: 5px;
}

.no-results-message::before {
  content: "🔍";
  font-style: normal;
}

=======
/* Bouton d'effacement */
>>>>>>> 1af61d68
.search-btn {
  background: none;
  border: none;
  cursor: pointer;
  font-size: 18px;
  color: #13172e;
  margin-left: 8px;
}
.fa-solid{
  font-size: 15px;
}
/* Boutons Filtre et Ajout */
.filter-btn,
.add-btn {
  border: none;
  border-left: 1px solid rgb(64, 60, 60);
  margin-left: 10px;
  color: black;
  background-color: transparent;
  padding: 6px 12px;
  cursor: pointer;
}

.add-btn {
  border-left: none;
  margin-left: 0;
  padding-left: 5px;
}

/* Zone de suggestions */
.suggestions {
  width: 100%;
  background: white;
  border-top: 1px solid #ddd;
  overflow-y: auto;
  border-radius: 0 0 20px 20px;
  box-shadow: 0px 4px 6px rgba(0, 0, 0, 0.1);
  position: absolute;
  top: 100%;
  left: 0;
  z-index: 900;
  display: none;
  max-height: 20vh;
}

.suggestions.show {
  display: block;
}

.suggestions ul {
  list-style: none;
  margin: 0;
  padding: 0;
}

.has-suggestions {
  border-radius: 25px 25px 0 0;
}

.has-suggestions input {
  border-radius: 25px 25px 0 0;
}

.suggestions ul li {
  padding: 10px 15px;
  cursor: pointer;
  transition: background 0.2s;
  color: black;
  text-align: left;
}

.suggestions ul li:hover {
  background: #f4f4f4;
}

/* Dropdown des filtres intégré à la searchbar */
.filter-dropdown {
  position: absolute;
  top: 110%;
  right: 0;
  background: #fff;
  border: none;
  border-radius: 10px;
  padding: 20px;
  box-shadow: 0px 8px 16px rgba(0, 0, 0, 0.15);
  z-index: 1100;
  min-width: 320px;
}

.filter-dropdown-menu h3 {
  margin-top: 0;
  margin-bottom: 15px;
  font-size: 1.4em;
  color: #333;
  text-align: center;
}

.filter-group {
  margin-bottom: 15px;
}

.filter-group label {
  display: block;
  margin-bottom: 5px;
  font-size: 0.95em;
  color: #555;
}

.filter-group select,
.filter-group input[type="text"],
.filter-group input[type="number"] {
  width: 100%;
  padding: 8px 10px;
  font-size: 0.95em;
  border: 1px solid #ccc;
  border-radius: 5px;
  transition: border-color 0.3s;
}

.filter-group select:focus,
.filter-group input[type="text"]:focus,
.filter-group input[type="number"]:focus {
  outline: none;
  border-color: #007bff;
}

/* Filtres de Prix avec curseurs */
.price-filters {
  display: flex;
  justify-content: space-between;
  gap: 10px;
  margin-bottom: 10px;
}

.price-filter {
  flex: 1;
  display: flex;
  flex-direction: column;
  align-items: center;
}

.price-filter label {
  margin-bottom: 5px;
  font-size: 0.85em;
  color: #555;
}

.price-filter input[type="range"] {
  width: 100%;
}

.price-filter span {
  font-size: 0.85em;
  color: #333;
  margin-top: 5px;
}

/* Champs de saisie pour le prix */
.price-inputs {
  display: flex;
  gap: 10px;
}

.price-input {
  flex: 1;
}

.price-input label {
  font-size: 0.85em;
  color: #555;
  margin-bottom: 5px;
  display: block;
}

/* Boutons d'action sur les filtres */
.filter-buttons {
  display: flex;
  gap: 10px;
  margin-top: 20px;
}

.filter-buttons button {
  flex: 1;
  padding: 10px;
  font-size: 1em;
  border: none;
  border-radius: 5px;
  cursor: pointer;
  transition: background 0.3s;
}

.filter-buttons button:first-child {
  background-color: #007bff;
  color: #fff;
}

.filter-buttons button:first-child:hover {
  background-color: #0056b3;
}

.filter-buttons button:last-child {
  background-color: #6c757d;
  color: #fff;
}

.filter-buttons button:last-child:hover {
  background-color: #545b62;
}<|MERGE_RESOLUTION|>--- conflicted
+++ resolved
@@ -32,28 +32,7 @@
   background-color: transparent;
 }
 
-<<<<<<< HEAD
-.no-results-message {
-  position: absolute;
-  right: 120px;
-  top: 50%;
-  transform: translateY(-50%);
-  color: #666;
-  font-size: 14px;
-  font-style: italic;
-  display: flex;
-  align-items: center;
-  gap: 5px;
-}
-
-.no-results-message::before {
-  content: "🔍";
-  font-style: normal;
-}
-
-=======
 /* Bouton d'effacement */
->>>>>>> 1af61d68
 .search-btn {
   background: none;
   border: none;
@@ -62,9 +41,11 @@
   color: #13172e;
   margin-left: 8px;
 }
-.fa-solid{
+
+.fa-solid {
   font-size: 15px;
 }
+
 /* Boutons Filtre et Ajout */
 .filter-btn,
 .add-btn {
