--- conflicted
+++ resolved
@@ -63,14 +63,9 @@
 /* Boutons Filtre et Localisation */
 /* Les boutons affichent uniquement une bordure gauche noire et sont centrés */
 .filter-btn,
-<<<<<<< HEAD
-.add-btn,
-.products-around-me-btn {
-=======
 .products-around-me-btn {
   display: inline-flex;
   background: none;
->>>>>>> 5f31bd05
   border: none;
   align-items: center;
   outline: none;
@@ -86,14 +81,8 @@
 }
 
 .filter-btn:hover,
-<<<<<<< HEAD
-.add-btn:hover,
-.products-around-me-btn:hover {
-  color: #007bff;
-=======
 .products-around-me-btn:hover {
   color: #000000;
->>>>>>> 5f31bd05
 }
 
 /* Suggestions de recherche */
@@ -166,8 +155,7 @@
 }
 
 /* Dropdown des filtres intégré à la searchbar */
-.filter-dropdown, 
-.location-dropdown {
+.filter-dropdown {
   position: absolute;
   top: 110%;
   right: 0;
@@ -194,8 +182,7 @@
   }
 }
 
-.filter-dropdown-menu h3,
-.location-dropdown-menu h3 {
+.filter-dropdown-menu h3 {
   margin-top: 0;
   margin-bottom: 15px;
   font-size: 1.4em;
@@ -354,94 +341,4 @@
     padding: 8px;
     font-size: 0.9em;
   }
-
-  /* ==================== locations ==================== */  
-  .location-dropdown-menu {
-    padding: 15px;
-  }
-  
-  .location-input-container {
-    margin-bottom: 15px;
-  }
-  
-  .location-input-wrapper {
-    position: relative;
-    display: flex;
-    align-items: center;
-    border: 1px solid #e0e0e0;
-    border-radius: 4px;
-    padding: 0 10px;
-    margin-bottom: 10px;
-  }
-  
-  .location-icon {
-    color: #666;
-    margin-right: 8px;
-  }
-  
-  .location-input {
-    flex: 1;
-    border: none;
-    padding: 12px 0;
-    font-size: 14px;
-    outline: none;
-  }
-  
-  .clear-button {
-    background: none;
-    border: none;
-    color: #999;
-    cursor: pointer;
-    padding: 0;
-    margin-left: 5px;
-  }
-  
-  .search-location-button {
-    width: 100%;
-    padding: 10px;
-    background-color: #4285f4;
-    color: white;
-    border: none;
-    border-radius: 4px;
-    font-size: 14px;
-    cursor: pointer;
-    transition: background-color 0.3s;
-  }
-  
-  .search-location-button:hover {
-    background-color: #3367d6;
-  }
-  
-  .recent-locations {
-    margin-top: 15px;
-  }
-  
-  .recent-locations h4 {
-    font-size: 14px;
-    color: #666;
-    margin-bottom: 10px;
-  }
-  
-  .recent-locations ul {
-    list-style: none;
-    padding: 0;
-    margin: 0;
-  }
-  
-  .recent-locations li {
-    padding: 8px 0;
-    cursor: pointer;
-    display: flex;
-    align-items: center;
-    color: #333;
-  }
-  
-  .recent-locations li:hover {
-    color: #4285f4;
-  }
-  
-  .recent-locations li i {
-    margin-right: 8px;
-    color: #999;
-  }
 }