import { Component, ElementRef, AfterViewInit, OnDestroy, ViewChild, } from '@angular/core';
import { FormsModule } from '@angular/forms'; // For [(ngModel)]
import { CommonModule } from '@angular/common'; // For *ngFor and *ngIf
import * as VANTA from 'vanta/src/vanta.birds';
import * as THREE from 'three';
import { NavbarComponent } from '../navbar/navbar.component';
import { ApiService } from '../../../../../services/api.service';

@Component({
  selector: 'app-searchbar',
  imports: [FormsModule, CommonModule, NavbarComponent],
  templateUrl: './searchbar.component.html',
  styleUrl: './searchbar.component.css',
  standalone: true, // Declare the component as standalone
})
export class SearchbarComponent implements AfterViewInit, OnDestroy {
  // Other
  searchQuery: string = '';
  
  // Results of the query from the database
  searchResults: any[] = [];
  noResultsMessage: string = '';

  private vantaEffect: any;

  @ViewChild('vantaBackground', { static: true }) vantaRef!: ElementRef;

  // Declare the ApiService with its constructor
  constructor(private apiService: ApiService) { }

  /**
   * @brief Initializes the Vanta.js effect after the component's view is initialized.
   *
   * This method applies a Vanta.js birds effect as the background using Three.js to generate dynamic visuals.
   */
  ngAfterViewInit(): void {
    this.vantaEffect = (VANTA as any).default({
      el: '.container',
      THREE: THREE, // Ensure that Three.js is passed properly
      backgroundColor: 0x13172e,
      color1: 0xff0000,
      color2: 0xd1ff,
      birdSize: 1,
      quantity: 4.00,
      speedLimit: 5.00,
      separation: 90.00,
      alignment: 20.00
    });
    
  }

  ngOnDestroy(): void {
    if (this.vantaEffect) {
      this.vantaEffect.destroy();
    }
  }

  get hasSuggestions(): boolean {
    return this.searchResults.length > 0;
  }
  
  

  /**
   * @brief Handles the "Enter" key event to select a product.
   *
   * When the user presses "Enter" in the search input, this method selects the product and clears the filtered results.
   * @param event The keyboard event triggered by the user pressing a key.
   */
  onInputChange(event: any) {
    if (this.searchQuery.trim() !== '') {
      this.selectProduct(this.searchQuery.trim());
    }
  }
  

  /**
   * @brief Clears the search query and hides the results.
   *
   * This method resets the `searchQuery` and hides the `filteredResults` list, effectively clearing the search input.
   */
  clearSearch() {
    this.searchQuery = ''; // Clear the search input
    this.searchResults = [];
    this.noResultsMessage = '';
  }

  /**
   * @brief Selects a product from the search results and sends it to the backend.
   *
   * This method updates the search input with the selected product, clears the result list,
   * and sends the product to the backend using the ApiService.
   * It handles the response and updates the results or displays a "no results" message if necessary.
   * 
   * @param product The selected product to be sent to the backend.
   */
  selectProduct(product: string) {
    this.searchQuery = product; // Fill the search bar with the selected product
<<<<<<< HEAD
=======
    this.filteredResults = [];  // Hide the results list
    this.noResultsMessage = '';
>>>>>>> cc1652fc

    // Once the product is selected, send it to the backend
    this.apiService.sendSearchData({ search: product }).subscribe({
      next: (response) => {
        console.log(
          'Searched product sent successfully \nHere is the response: ', response
        );

        // If no products match
        if (response.length === 0) {
          this.noResultsMessage = 'Aucun produit trouvé pour cette recherche.'; // Display a no results message
          this.searchResults = []; // Clear the search results
        }
        // If there are some results
        else {
          this.searchResults = response.map((result: any) => {
            return {
              id: result.id,
              name: result.fields.name,
              description: result.fields.description,
            }
          });
        }
      },
      // If something went wrong
      error: (error) => console.error('Error when sending product: ', error)
    });
  }
}<|MERGE_RESOLUTION|>--- conflicted
+++ resolved
@@ -96,11 +96,7 @@
    */
   selectProduct(product: string) {
     this.searchQuery = product; // Fill the search bar with the selected product
-<<<<<<< HEAD
-=======
-    this.filteredResults = [];  // Hide the results list
     this.noResultsMessage = '';
->>>>>>> cc1652fc
 
     // Once the product is selected, send it to the backend
     this.apiService.sendSearchData({ search: product }).subscribe({
