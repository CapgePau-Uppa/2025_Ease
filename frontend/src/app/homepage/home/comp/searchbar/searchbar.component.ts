--- conflicted
+++ resolved
@@ -90,22 +90,14 @@
       color1: 0xff0000,
       color2: 0xd1ff,
       birdSize: 1,
-      quantity: 4.0,
-      speedLimit: 5.0,
-      separation: 90.0,
-      alignment: 20.0,
+      quantity: 4.00,
+      speedLimit: 5.00,
+      separation: 90.00,
+      alignment: 20.00
     });
-<<<<<<< HEAD
-=======
     
->>>>>>> d1dda8cd
   }
 
-  /**
-   * @brief Destroys the Vanta.js effect when the component is destroyed.
-   *
-   * This method ensures that the Vanta.js effect is properly removed when the component is destroyed to avoid memory leaks.
-   */
   ngOnDestroy(): void {
     if (this.vantaEffect) {
       this.vantaEffect.destroy();
