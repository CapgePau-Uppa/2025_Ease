--- conflicted
+++ resolved
@@ -27,7 +27,6 @@
   styleUrls: ['./searchbar.component.css']
 })
 export class SearchbarComponent implements OnInit {
-<<<<<<< HEAD
   searchQuery: string = '';         // The current search query entered by the user.
   searchResults: any[] = [];        // The list of suggestions to display (limited to 5).
   fullSearchResults: any[] = [];    // The complete list of results from the API.
@@ -56,37 +55,6 @@
   minPriceRange: number = 0;
   maxPriceRange: number = 5000;
   stepPrice: number = 10;
-=======
-  searchQuery: string = ''; // The current search query entered by the user.
-  searchResults: any[] = []; // The list of suggestions to display (limited to 5).
-  fullSearchResults: any[] = []; // The complete list of results from the API.
-  noResultsMessage: string = ''; // Message to display if no results are found.
-  selectedProduct: string = ''; // The ID of the selected product.
-  
-  // Dropdown for filters (renamed for cohérence with the new design)
-  filterDropdownOpen: boolean = false; ///< Indicates if the filter dropdown is open.
-  
-  // filters
-  countries: string[] = [];
-  selectedCountry: string = ''; // Store the selected country
-  selectedDepartment: string = ''; // Store the department input by the user
-  categoryFilter: boolean = false; // State of the category filter.
-  selectedCategory: string = '';
-  categories: any[] = [];   // Contains all the category names
-  
-  // Price filter
-  priceFilter: boolean = false; // State of the price filter.
-  minPrice: number = 0;          // Min price selected by the user
-  maxPrice: number = 5000;       // Max price selected by the user
-  // Range boundaries for price filter
-  minPriceRange: number = 0;     
-  maxPriceRange: number = 5000;  
-  stepPrice: number = 10;        
-  
-  // Save the filters
-  appliedFilters: any = {};
-  
->>>>>>> f86bb016
   // Research & cache
   private _searchSubject = new Subject<string>(); // Subject to manage search input and trigger search requests.
   private _cache = new Map<string, { data: any[]; timestamp: number }>(); // Cache to store search results for efficient reuse.
@@ -306,11 +274,11 @@
   // ======================== FILTER FUNCTIONS
 
   /**
-   * @function toggleFilterDropdown
-   * @description Toggles the visibility of the filter dropdown.
-   */
-  toggleFilterDropdown() {
-    this.filterDropdownOpen = !this.filterDropdownOpen;
+   * @function toggleFilterPanel
+   * @description Toggles the visibility of the filter panel.
+   */
+  toggleFilterPanel() {
+    this.isFilterPanelOpen = !this.isFilterPanelOpen;
   }
 
   /**
