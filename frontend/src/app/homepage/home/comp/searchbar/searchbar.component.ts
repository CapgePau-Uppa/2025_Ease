/**
 * @file searchbar.component.ts
 * @brief Implements a search bar with real-time search, result caching, and filtering capabilities.
 * @details This component provides a search bar with real-time search capabilities, efficient caching of results, 
 * and product selection functionalities. It uses RxJS to debounce user input, manages cached search results to improve 
 * performance, and includes filtering options to refine search queries by country, department, category, and price.
 * It has been modified to handle API errors gracefully and prevent UI crashes.
 * 
 * @author Original Author
 * @date Original Date
 * @modified 2023-XX-XX
 */

import { Component, EventEmitter, OnInit, Output } from '@angular/core';
import { FormsModule } from '@angular/forms';
import { CommonModule } from '@angular/common';
import { Subject, of, forkJoin } from 'rxjs';
import { debounceTime, distinctUntilChanged, switchMap, tap, filter, first } from 'rxjs/operators';
import { Router } from '@angular/router';
// API
import { ApiService } from '../../../../../services/api.service';
import { UsersService } from '../../../../../services/users/users.service';
import { ApiOpenFoodFacts } from '../../../../../services/openFoodFacts/openFoodFacts.service';
// Cache API
import { DataCacheService } from '../../../../../services/cache/data-cache.service';
// Import du composant de localisation (assurez-vous que le chemin est correct)
import { LocationDropdownComponent } from '../location-dropdown/location-dropdown.component';

@Component({
  selector: 'app-searchbar',
  standalone: true,
  imports: [FormsModule, CommonModule, LocationDropdownComponent],
  templateUrl: './searchbar.component.html',
  styleUrls: ['./searchbar.component.css'],
})
export class SearchbarComponent implements OnInit {
  // Recherche
  searchQuery: string = '';
  searchResults: any[] = [];
  fullSearchResults: any[] = [];
  noResultsMessage: string = '';
  selectedProduct: string = '';
  wholeSelectedProduct: any;
  isFilterPanelOpen: boolean = false;
  canAddProduct: boolean = false;
  
  // Filtres
  countries: string[] = [];
  selectedCountry: string = '';
  selectedDepartment: string = '';
  selectedCategory: string = '';
  categories: any[] = [];
  selectedBrand: string = '';
  brands: any[] = [];
  
  // Filtre Prix
  priceFilter: boolean = false;
  minPrice: number = 0;
  maxPrice: number = 5000;
  appliedFilters: any = {};
  minPriceRange: number = 0;
  maxPriceRange: number = 5000;
  stepPrice: number = 10;
<<<<<<< HEAD
  // Research & cache
  private _searchSubject = new Subject<string>(); // Subject to manage search input and trigger search requests.
  private _cache = new Map<string, { data: any[]; timestamp: number }>(); // Cache to store search results for efficient reuse.
  private CACHE_DURATION = 5 * 60 * 1000; // Cache expiration time (5 minutes).
  // Dropdown for filters (renamed for cohérence with the new design)
  filterDropdownOpen: boolean = false; // Indicates if the filter dropdown is open.
  // Location
  locationDropdownOpen: boolean = false; // Indicates if the filter dropdown is open.
  userLocation: string = '';
  recentLocations: string[] = [];
  // Wait time
  isLoading: boolean = false; // Display a message while search is in progress
=======
  
  // Recherche & cache
  private _searchSubject = new Subject<string>();
  private _cache = new Map<string, { data: any[]; timestamp: number }>();
  private CACHE_DURATION = 5 * 60 * 1000; // 5 minutes
  
  // Dropdowns
  filterDropdownOpen: boolean = false;
  locationDropdownOpen: boolean = false; // Contrôle l'affichage du composant de localisation
  
  isLoading: boolean = false;
  
  @Output() searchExecuted = new EventEmitter<void>();
>>>>>>> 5f31bd05

  constructor(
    private apiService: ApiService,
    private router: Router,
    private usersService: UsersService,
    private apiOFF: ApiOpenFoodFacts,
    private dataCacheService: DataCacheService,
  ) {
    this._searchSubject
      .pipe(
        debounceTime(200),
        distinctUntilChanged(),
        filter((query) => query.trim() !== ''),
        switchMap((query) => {
          const trimmedQuery = query.trim();
          const cachedData = this._cache.get(trimmedQuery);
          if (cachedData && Date.now() - cachedData.timestamp < this.CACHE_DURATION) {
            const fullResults = cachedData.data.map((result: any) => ({
              id: result.id,
              name: result.fields?.name || 'Unknown name',
              description: result.fields?.description || 'No description available',
            }));
            this.fullSearchResults = fullResults;
            this.searchResults = fullResults.slice(0, 5);
            this.noResultsMessage = this.searchResults.length ? '' : 'No product found.';
            return of(null);
          }
          this.isLoading = true;
          return forkJoin({
            internalResults: this.apiService.sendSearchData({ search: trimmedQuery }),
            offResults: this.apiOFF.getProductInfo(trimmedQuery),
          }).pipe(
            tap(({ internalResults, offResults }) => {
              this.isLoading = false;
              const combinedResults = [
                ...(internalResults || []),
                ...(offResults?.products || []),
              ];
              if (combinedResults.length) {
                this._cache.set(trimmedQuery, { data: [...combinedResults], timestamp: Date.now() });
              }
            })
          );
        })
      )
      .subscribe({
        next: (response: any) => {
          this.isLoading = false;
          if (response) {
            const internalResults = response.internalResults || [];
            const offResults = response.offResults?.products || [];
            const combinedResults = [
              ...internalResults.map((result: any) => ({
                id: result.id,
                name: result.fields?.name || 'Unknown name',
                description: result.fields?.description || 'No description available',
                source: 'Internal',
              })),
              ...offResults.map((product: any) => ({
                id: product.code,
                name: product.product_name || 'Unknown product',
                description: product.generic_name || 'No description available',
                source: 'OpenFoodFacts',
              })),
            ];
            this.fullSearchResults = combinedResults;
            this.searchResults = combinedResults.slice(0, 5);
            this.noResultsMessage = this.searchResults.length ? '' : 'No product found.';
          }
        },
        error: (error) => {
          this.isLoading = false;
          console.error('❌ Error during search:', error);
        },
      });
  }

  async ngOnInit(): Promise<void> {
    this.dataCacheService.loadData();
    forkJoin({
      countries: this.dataCacheService.getCountries().pipe(first()),
      categories: this.dataCacheService.getCategories().pipe(first()),
      brands: this.dataCacheService.getBrands().pipe(first())
    }).subscribe(({ countries, categories, brands }) => {
      this.countries = countries;
      this.categories = categories.map(category => category.name);
      this.brands = brands;
    });
    setInterval(() => {
      console.log("🔄 Auto-refreshing brands...");
      this.dataCacheService.refreshBrands();
    }, 10 * 60 * 1000);
<<<<<<< HEAD

    // Retrieve recent locations from localStorage
    const savedLocations = localStorage.getItem('recentLocations');
    if (savedLocations) {
      this.recentLocations = JSON.parse(savedLocations);
    }

    // Get the cookie's info
=======
  
>>>>>>> 5f31bd05
    const userRole = this.usersService.getUserRole();
    this.canAddProduct = userRole?.toLowerCase() === 'user' || userRole?.toLowerCase() === 'admin';
  }
<<<<<<< HEAD

  /**
   * @function toggleFilterDropdown
   * @description Toggles the visibility of the filter dropdown.
   */
  toggleFilterDropdown() {
    this.filterDropdownOpen = !this.filterDropdownOpen;
  }

  // ======================== RESEARCH FUNCTIONS
  /**
   * @function hasSuggestions
   * @description A getter that returns whether there are any search results to display.
   * @returns {boolean} True if there are search results, false otherwise.
   */
=======
  
>>>>>>> 5f31bd05
  get hasSuggestions(): boolean {
    return this.searchResults.length > 0;
  }
  
  onInputChange(event: any) {
    if (this.searchQuery.trim() === '') {
      this.clearSearch();
      return;
    }
    this._searchSubject.next(this.searchQuery);
  }
  
  onEnter(event: any) {
    event as KeyboardEvent;
    if (this.searchQuery.trim() !== '' && event.key === 'Enter') {
      if (this.selectedProduct) {
        this.search(true);
      } else {
        if (this.fullSearchResults.length > 0) {
          this.router.navigate(['/searched-prod'], {
            state: { resultsArray: this.fullSearchResults },
          });
        } else {
          this.search(false);
        }
      }
    }
  }
  
  clearSearch() {
    this.searchQuery = '';
    this.searchResults = [];
    this.noResultsMessage = '';
  }
  
  selectProduct(product: any) {
    this.searchQuery = product.name;
    this.selectedProduct = product.id;
    this.wholeSelectedProduct = product;
    this.noResultsMessage = '';
    this.searchResults = [];
  }
  
  search(includeSelectedProduct: boolean = false): void {
    this.applyFilters();
    if (!includeSelectedProduct && !Object.keys(this.appliedFilters).length) {
      console.warn('⚠️ No filters applied.');
      return;
    }
    const filtersToSend = {
      ...this.appliedFilters,
      productId: includeSelectedProduct ? this.selectedProduct : null,
      productSource: this.wholeSelectedProduct ? this.wholeSelectedProduct.source : null,
      currentRoute: this.router.url,
    };
    this.isLoading = true;
    this.apiService.postProductsWithFilters(filtersToSend).subscribe({
      next: (response) => {
        this.isLoading = false;
        if (includeSelectedProduct && this.selectedProduct) {
          response = this.reorderResults(response, this.selectedProduct);
        }
        this.router.navigateByUrl('/', { skipLocationChange: true }).then(() => {
          this.router.navigate(['/searched-prod'], { state: { resultsArray: response } });
        });
      },
      error: (error) => console.error('❌ Search error:', error),
    });
  }
  
  private reorderResults(results: any[], searchedProductId: string): any[] {
    if (!results || results.length === 0) return results;
    const index = results.findIndex(product => product.id === searchedProductId);
    if (index > 0) {
      const [searchedProduct] = results.splice(index, 1);
      results.unshift(searchedProduct);
    }
    return results;
  }
  
  // ======================== FILTER FUNCTIONS
<<<<<<< HEAD
  /**
   * @function onCountryChange
   * @description Called when a country is selected.
   */
=======
  
>>>>>>> 5f31bd05
  onCountryChange() {
    // Optionnel: récupérez les départements en fonction du pays sélectionné.
  }
  
  updateMinPrice() {
    if (this.minPrice < this.minPriceRange) this.minPrice = this.minPriceRange;
    if (this.minPrice > this.maxPrice) this.maxPrice = this.minPrice;
  }
  
  updateMaxPrice() {
    if (this.maxPrice > this.maxPriceRange) this.maxPrice = this.maxPriceRange;
    if (this.maxPrice < this.minPrice) this.minPrice = this.maxPrice;
  }
  
  applyFilters() {
    const filters = {
      country: this.selectedCountry || null,
      department: this.selectedDepartment || null,
      category: this.selectedCategory || null,
      brand: this.selectedBrand || null,
      price: { min: this.minPrice, max: this.maxPrice },
    };
    this.appliedFilters = Object.fromEntries(
      Object.entries(filters).filter(([_, value]) => value !== null && value !== '')
    );
  }
<<<<<<< HEAD

  // ======================== FILTER FUNCTIONS
  /**
  * @function toggleLocationDropdown
  * @description Toggles the visibility of the products around me dropdown.
  */
  toggleLocationDropdown() {
    this.locationDropdownOpen = !this.locationDropdownOpen;
  }

  /**
   * @brief Handles location input changes.
   * @details This function can be used to suggest locations dynamically as the user types,
   * potentially integrating with an autocomplete service.
   */
  onLocationChange(): void {
    // Logic for suggesting locations during input
    // Can be implemented with an autocomplete service
  }

  /**
   * @brief Clears the current location input.
   * @details This function resets the user's location input field.
   */
  clearLocation(): void {
    this.userLocation = '';
  }

  /**
   * @brief Searches for products based on the entered location.
   * @details If a valid location is entered, it is added to recent search history,
   * and a search request can be triggered. The dropdown is also closed after the search.
   */
  searchByLocation(): void {
    if (this.userLocation.trim()) {
      // Add location to recent search history
      this.addToRecentLocations(this.userLocation);

      this.isLoading = true;
      // Call the search service with the location
      this.apiService.getProductsAround(this.userLocation)
        .subscribe({
          next: (response) => {
            // this.nearbyProducts = products;
            this.isLoading = false;

            // Navigate to results page with the response
            this.router.navigateByUrl('/', { skipLocationChange: true }).then(() => {
              this.router.navigate(['/searched-prod'], { state: { resultsArray: response } });
            });
          },
          error: (error) => {
            console.error('Erreur lors de la récupération des produits:', error);
            this.isLoading = false;
            // Gérer l'erreur (afficher un message à l'utilisateur, etc.)
          }
        });

      // Close the dropdown after searching
      this.locationDropdownOpen = false;
    }
  }

  /**
   * @brief Selects a location from recent searches.
   * @param location The selected location.
   * @details Sets the selected location as input and triggers a search.
   */
  selectLocation(location: string): void {
    this.userLocation = location;
    this.searchByLocation();
  }

  /**
   * @brief Adds a location to the list of recent searches.
   * @param location The location to add.
   * @details Avoids duplicate entries and limits the history to the five most recent locations.
   * Saves the history in localStorage for persistence.
   */
  addToRecentLocations(location: string): void {
    // Avoid duplicates
    if (!this.recentLocations.includes(location)) {
      // Limit to 5 recent locations
      if (this.recentLocations.length >= 5) {
        this.recentLocations.pop();
      }
      this.recentLocations.unshift(location);

      // Save to localStorage
      localStorage.setItem('recentLocations', JSON.stringify(this.recentLocations));
    }
=======
  
  // ======================== DROPDOWN TOGGLING
  
  toggleFilterDropdown() {
    this.filterDropdownOpen = !this.filterDropdownOpen;
  }
  
  toggleLocationDropdown() {
    this.locationDropdownOpen = !this.locationDropdownOpen;
  }
  
  handleLocationSelection(selectedLocation: string): void {
    console.log('Location selected:', selectedLocation);
    // Vous pouvez déclencher ici une recherche par localisation ou mettre à jour l'état
    this.locationDropdownOpen = false;
>>>>>>> 5f31bd05
  }
}<|MERGE_RESOLUTION|>--- conflicted
+++ resolved
@@ -61,20 +61,6 @@
   minPriceRange: number = 0;
   maxPriceRange: number = 5000;
   stepPrice: number = 10;
-<<<<<<< HEAD
-  // Research & cache
-  private _searchSubject = new Subject<string>(); // Subject to manage search input and trigger search requests.
-  private _cache = new Map<string, { data: any[]; timestamp: number }>(); // Cache to store search results for efficient reuse.
-  private CACHE_DURATION = 5 * 60 * 1000; // Cache expiration time (5 minutes).
-  // Dropdown for filters (renamed for cohérence with the new design)
-  filterDropdownOpen: boolean = false; // Indicates if the filter dropdown is open.
-  // Location
-  locationDropdownOpen: boolean = false; // Indicates if the filter dropdown is open.
-  userLocation: string = '';
-  recentLocations: string[] = [];
-  // Wait time
-  isLoading: boolean = false; // Display a message while search is in progress
-=======
   
   // Recherche & cache
   private _searchSubject = new Subject<string>();
@@ -88,7 +74,6 @@
   isLoading: boolean = false;
   
   @Output() searchExecuted = new EventEmitter<void>();
->>>>>>> 5f31bd05
 
   constructor(
     private apiService: ApiService,
@@ -181,40 +166,11 @@
       console.log("🔄 Auto-refreshing brands...");
       this.dataCacheService.refreshBrands();
     }, 10 * 60 * 1000);
-<<<<<<< HEAD
-
-    // Retrieve recent locations from localStorage
-    const savedLocations = localStorage.getItem('recentLocations');
-    if (savedLocations) {
-      this.recentLocations = JSON.parse(savedLocations);
-    }
-
-    // Get the cookie's info
-=======
-  
->>>>>>> 5f31bd05
+  
     const userRole = this.usersService.getUserRole();
     this.canAddProduct = userRole?.toLowerCase() === 'user' || userRole?.toLowerCase() === 'admin';
   }
-<<<<<<< HEAD
-
-  /**
-   * @function toggleFilterDropdown
-   * @description Toggles the visibility of the filter dropdown.
-   */
-  toggleFilterDropdown() {
-    this.filterDropdownOpen = !this.filterDropdownOpen;
-  }
-
-  // ======================== RESEARCH FUNCTIONS
-  /**
-   * @function hasSuggestions
-   * @description A getter that returns whether there are any search results to display.
-   * @returns {boolean} True if there are search results, false otherwise.
-   */
-=======
-  
->>>>>>> 5f31bd05
+  
   get hasSuggestions(): boolean {
     return this.searchResults.length > 0;
   }
@@ -296,14 +252,7 @@
   }
   
   // ======================== FILTER FUNCTIONS
-<<<<<<< HEAD
-  /**
-   * @function onCountryChange
-   * @description Called when a country is selected.
-   */
-=======
-  
->>>>>>> 5f31bd05
+  
   onCountryChange() {
     // Optionnel: récupérez les départements en fonction du pays sélectionné.
   }
@@ -330,99 +279,6 @@
       Object.entries(filters).filter(([_, value]) => value !== null && value !== '')
     );
   }
-<<<<<<< HEAD
-
-  // ======================== FILTER FUNCTIONS
-  /**
-  * @function toggleLocationDropdown
-  * @description Toggles the visibility of the products around me dropdown.
-  */
-  toggleLocationDropdown() {
-    this.locationDropdownOpen = !this.locationDropdownOpen;
-  }
-
-  /**
-   * @brief Handles location input changes.
-   * @details This function can be used to suggest locations dynamically as the user types,
-   * potentially integrating with an autocomplete service.
-   */
-  onLocationChange(): void {
-    // Logic for suggesting locations during input
-    // Can be implemented with an autocomplete service
-  }
-
-  /**
-   * @brief Clears the current location input.
-   * @details This function resets the user's location input field.
-   */
-  clearLocation(): void {
-    this.userLocation = '';
-  }
-
-  /**
-   * @brief Searches for products based on the entered location.
-   * @details If a valid location is entered, it is added to recent search history,
-   * and a search request can be triggered. The dropdown is also closed after the search.
-   */
-  searchByLocation(): void {
-    if (this.userLocation.trim()) {
-      // Add location to recent search history
-      this.addToRecentLocations(this.userLocation);
-
-      this.isLoading = true;
-      // Call the search service with the location
-      this.apiService.getProductsAround(this.userLocation)
-        .subscribe({
-          next: (response) => {
-            // this.nearbyProducts = products;
-            this.isLoading = false;
-
-            // Navigate to results page with the response
-            this.router.navigateByUrl('/', { skipLocationChange: true }).then(() => {
-              this.router.navigate(['/searched-prod'], { state: { resultsArray: response } });
-            });
-          },
-          error: (error) => {
-            console.error('Erreur lors de la récupération des produits:', error);
-            this.isLoading = false;
-            // Gérer l'erreur (afficher un message à l'utilisateur, etc.)
-          }
-        });
-
-      // Close the dropdown after searching
-      this.locationDropdownOpen = false;
-    }
-  }
-
-  /**
-   * @brief Selects a location from recent searches.
-   * @param location The selected location.
-   * @details Sets the selected location as input and triggers a search.
-   */
-  selectLocation(location: string): void {
-    this.userLocation = location;
-    this.searchByLocation();
-  }
-
-  /**
-   * @brief Adds a location to the list of recent searches.
-   * @param location The location to add.
-   * @details Avoids duplicate entries and limits the history to the five most recent locations.
-   * Saves the history in localStorage for persistence.
-   */
-  addToRecentLocations(location: string): void {
-    // Avoid duplicates
-    if (!this.recentLocations.includes(location)) {
-      // Limit to 5 recent locations
-      if (this.recentLocations.length >= 5) {
-        this.recentLocations.pop();
-      }
-      this.recentLocations.unshift(location);
-
-      // Save to localStorage
-      localStorage.setItem('recentLocations', JSON.stringify(this.recentLocations));
-    }
-=======
   
   // ======================== DROPDOWN TOGGLING
   
@@ -438,6 +294,5 @@
     console.log('Location selected:', selectedLocation);
     // Vous pouvez déclencher ici une recherche par localisation ou mettre à jour l'état
     this.locationDropdownOpen = false;
->>>>>>> 5f31bd05
   }
 }