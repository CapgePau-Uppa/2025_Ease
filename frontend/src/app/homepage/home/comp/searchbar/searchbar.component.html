--- conflicted
+++ resolved
@@ -9,14 +9,9 @@
     />
 
     <button class="search-btn" (click)="clearSearch()">✖</button>
-<<<<<<< HEAD
-    <button class="filter-btn" (click)="toggleFilterPanel()">🔍 Filter</button>
-    <button class="add-btn" routerLink="/add-product">➕ Add-product</button>
-=======
     <button class="filter-btn" (click)="toggleFilterPanel()"><i class="fa-solid fa-filter"></i></button>
     <button class="add-btn" routerLink="/add-product"><i class="fa-solid fa-square-plus"></i></button>
       
->>>>>>> 4af12010
 
     <!-- Display search results -->
     <div class="suggestions" [class.show]="searchResults.length > 0">
