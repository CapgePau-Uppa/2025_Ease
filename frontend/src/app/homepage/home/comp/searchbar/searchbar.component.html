--- conflicted
+++ resolved
@@ -12,13 +12,7 @@
     <button class="filter-btn" title="Add Product" (click)="toggleFilterDropdown()">
       <i class="fa-solid fa-filter"></i>
     </button>
-<<<<<<< HEAD
-    <button type="button" class="add-btn" routerLink="/add-product" *ngIf="canAddProduct">
-      <i class="fa-solid fa-square-plus"></i>
-    </button>
-=======
-      
->>>>>>> 236bd464
+
     <!-- Liste des suggestions -->
     <div class="suggestions" [class.show]="searchResults.length > 0">
       <ul>
