<div class="container">
  <div class="search-container" [class.has-suggestions]="hasSuggestions">
<<<<<<< HEAD
    <!-- Display a message while loading-->
    <div *ngIf="isLoading" class="loading-message">
      🔄 Recherche en cours...
    </div>
    
    <input
      type="text"
      placeholder="Rechercher..."
      [(ngModel)]="searchQuery"
      (keydown.enter)="onEnter($event)"
      (input)="onInputChange($event)"
    />
=======
    <input type="text" placeholder="Rechercher..." [(ngModel)]="searchQuery" (keydown.enter)="onEnter($event)"
      (input)="onInputChange($event)" />

    <!-- Message if no results found -->
    <div *ngIf="noResultsMessage" class="no-results-message">
      <p>No product found</p>
    </div>
>>>>>>> cfc584e4

    <button class="search-btn" (click)="clearSearch()">✖</button>
    <button class="filter-btn" title="Add Product" (click)="toggleFilterDropdown()">
      <i class="fa-solid fa-filter"></i>
    </button>
    <button type="button" class="add-btn" routerLink="/add-product" *ngIf="canAddProduct">
      <i class="fa-solid fa-square-plus"></i>
    </button>
    <!-- Liste des suggestions -->
    <div class="suggestions" [class.show]="searchResults.length > 0">
      <ul>
        <li *ngFor="let result of searchResults" (click)="selectProduct(result)">
          {{ result.name }} - {{ result.description }}
        </li>
      </ul>
    </div>

    <!-- Message si aucun résultat -->
    <div *ngIf="noResultsMessage" class="no-results-message">
      <p>{{ noResultsMessage }}</p>
    </div>

    <!-- Dropdown des filtres intégré à la Searchbar -->
    <div class="filter-dropdown" *ngIf="filterDropdownOpen">
      <div class="filter-dropdown-menu">
        <h3>Filtres</h3>
        <!-- Filtre Pays -->
        <div class="filter-group">
          <label for="country-select">Pays européen</label>
          <select id="country-select" [(ngModel)]="selectedCountry" (change)="onCountryChange()">
            <option value="">Sélectionnez un pays</option>
            <option *ngFor="let country of countries" [value]="country">
              {{ country }}
            </option>
          </select>
        </div>

        <!-- Filtre Département (si un pays est sélectionné) -->
        <div class="filter-group" *ngIf="selectedCountry">
          <label for="department-input">Département</label>
          <input id="department-input" type="text" [(ngModel)]="selectedDepartment"
            placeholder="Entrez un département" />
        </div>

        <!-- Filtre Catégorie -->
        <div class="filter-group">
          <label for="category-select">Catégorie</label>
          <select id="category-select" [(ngModel)]="selectedCategory">
            <option value="">Sélectionnez une catégorie</option>
            <option *ngFor="let category of categories" [value]="category">
              {{ category }}
            </option>
          </select>
        </div>

        <!-- Brand Filter  -->
        <div class="filter-group">
          <label for="brand-select">Marques</label>
          <select id="brand-select" [(ngModel)]="selectedBrand">
            <option value="">Sélectionnez une marque</option>
            <option *ngFor="let brand of brands" [value]="brand">
              {{ brand }}
            </option>
          </select>

        </div>

        <!-- Filtre Prix -->
        <div class="filter-group">
          <label>Prix</label>
          <div class="price-filters">
            <div class="price-filter">
              <label for="min-price-range">Min</label>
              <input id="min-price-range" type="range" [(ngModel)]="minPrice" [min]="minPriceRange"
                [max]="maxPriceRange" [step]="stepPrice" (input)="updateMinPrice()" />
              <span>{{ minPrice }} €</span>
            </div>
            <div class="price-filter">
              <label for="max-price-range">Max</label>
              <input id="max-price-range" type="range" [(ngModel)]="maxPrice" [min]="minPriceRange"
                [max]="maxPriceRange" [step]="stepPrice" (input)="updateMaxPrice()" />
              <span>{{ maxPrice }} €</span>
            </div>
          </div>
          <div class="price-inputs">
            <div class="price-input">
              <label for="min-price-number">Prix min</label>
              <input id="min-price-number" type="number" [(ngModel)]="minPrice" [min]="minPriceRange"
                [max]="maxPriceRange" (input)="updateMinPrice()" />
            </div>
            <div class="price-input">
              <label for="max-price-number">Prix max</label>
              <input id="max-price-number" type="number" [(ngModel)]="maxPrice" [min]="minPriceRange"
                [max]="maxPriceRange" (input)="updateMaxPrice()" />
            </div>
          </div>
        </div>

        <!-- Boutons d'action sur les filtres -->
        <div class="filter-buttons">
          <button (click)="applyFilters()">Appliquer</button>
          <button (click)="search(false)">
            Chercher sans produits précis
          </button>
        </div>
      </div>
    </div>
  </div>  
</div><|MERGE_RESOLUTION|>--- conflicted
+++ resolved
@@ -1,6 +1,5 @@
 <div class="container">
   <div class="search-container" [class.has-suggestions]="hasSuggestions">
-<<<<<<< HEAD
     <!-- Display a message while loading-->
     <div *ngIf="isLoading" class="loading-message">
       🔄 Recherche en cours...
@@ -13,15 +12,6 @@
       (keydown.enter)="onEnter($event)"
       (input)="onInputChange($event)"
     />
-=======
-    <input type="text" placeholder="Rechercher..." [(ngModel)]="searchQuery" (keydown.enter)="onEnter($event)"
-      (input)="onInputChange($event)" />
-
-    <!-- Message if no results found -->
-    <div *ngIf="noResultsMessage" class="no-results-message">
-      <p>No product found</p>
-    </div>
->>>>>>> cfc584e4
 
     <button class="search-btn" (click)="clearSearch()">✖</button>
     <button class="filter-btn" title="Add Product" (click)="toggleFilterDropdown()">
