--- conflicted
+++ resolved
@@ -9,18 +9,15 @@
     />
 
     <button type="button" class="search-btn" (click)="clearSearch()">✖</button>
-<<<<<<< HEAD
     <button type="button" class="filter-btn" (click)="toggleFilterPanel()"><i class="fa-solid fa-filter"></i></button>
     <button type="button" class="add-btn" routerLink="/add-product"><i class="fa-solid fa-square-plus"></i></button>
       
-=======
     <button type="button" class="filter-btn" (click)="toggleFilterPanel()">
       <i class="fa-solid fa-filter"></i>
     </button>
     <button type="button" class="add-btn" routerLink="/add-product">
       <i class="fa-solid fa-square-plus"></i>
     </button>
->>>>>>> 24bf149b
 
     <!-- Display search results -->
     <div class="suggestions" [class.show]="searchResults.length > 0">
