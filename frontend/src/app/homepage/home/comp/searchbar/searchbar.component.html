<div class="container">
  <div class="search-container" [class.has-suggestions]="hasSuggestions">
    <input
      type="text"
      placeholder="Rechercher..."
      [(ngModel)]="searchQuery"
      (keydown.enter)="onEnter($event)"
      (input)="onInputChange($event)"
    />

<<<<<<< HEAD
    <!-- Message if no results found -->
    <div *ngIf="noResultsMessage" class="no-results-message">
      <p>No product found</p>
    </div>

    <button type="button" class="search-btn" (click)="clearSearch()">✖</button>
    <button type="button" class="filter-btn" (click)="toggleFilterPanel()"><i class="fa-solid fa-filter"></i></button>
    <button type="button" class="add-btn" *ngIf="isAuthenticated" routerLink="/add-product"><i class="fa-solid fa-square-plus"></i></button>
      
    <!-- Display search results -->
=======
    <button class="search-btn" (click)="clearSearch()">✖</button>
    <button class="filter-btn" title="Add Product" (click)="toggleFilterDropdown()">
      <i class="fa-solid fa-filter"></i>
    </button>
    <button
      type="button"
      class="add-btn"
      routerLink="/add-product"
      *ngIf="canAddProduct"
    >
      <i class="fa-solid fa-square-plus"></i>
    </button>
    <!-- Liste des suggestions -->
>>>>>>> 1af61d68
    <div class="suggestions" [class.show]="searchResults.length > 0">
      <ul>
        <li
          *ngFor="let result of searchResults"
          (click)="selectProduct(result)"
        >
          {{ result.name }} - {{ result.description }}
        </li>
      </ul>
    </div>
<<<<<<< HEAD
  </div>
</div>

<!-- Filter side panel -->
<div class="filter-panel" [class.open]="isFilterPanelOpen">
  <button class="close-btn" (click)="toggleFilterPanel()">✖</button>
  <h3>Filtres</h3>
=======

    <!-- Message si aucun résultat -->
    <div *ngIf="noResultsMessage" class="no-results-message">
      <p>{{ noResultsMessage }}</p>
    </div>
>>>>>>> 1af61d68

    <!-- Dropdown des filtres intégré à la Searchbar -->
    <div class="filter-dropdown" *ngIf="filterDropdownOpen">
      <div class="filter-dropdown-menu">
        <h3>Filtres</h3>
        <!-- Filtre Pays -->
        <div class="filter-group">
          <label for="country-select">Pays européen</label>
          <select
            id="country-select"
            [(ngModel)]="selectedCountry"
            (change)="onCountryChange()"
          >
            <option value="">Sélectionnez un pays</option>
            <option *ngFor="let country of countries" [value]="country">
              {{ country }}
            </option>
          </select>
        </div>

        <!-- Filtre Département (si un pays est sélectionné) -->
        <div class="filter-group" *ngIf="selectedCountry">
          <label for="department-input">Département</label>
          <input
            id="department-input"
            type="text"
            [(ngModel)]="selectedDepartment"
            placeholder="Entrez un département"
          />
        </div>

        <!-- Filtre Catégorie -->
        <div class="filter-group">
          <label for="category-select">Catégorie</label>
          <select id="category-select" [(ngModel)]="selectedCategory">
            <option value="">Sélectionnez une catégorie</option>
            <option *ngFor="let category of categories" [value]="category">
              {{ category }}
            </option>
          </select>
        </div>

        <!-- Brand Filter  -->
        <div class="filter-group">
          <label for="brand-select">Marques</label>
            <select id="brand-select" [(ngModel)]="selectedBrand">
              <option value="">Sélectionnez une marque</option>
              <option *ngFor="let brand of brands" [value]="brand">
                {{ brand }}
              </option>
            </select>

        </div>

        <!-- Filtre Prix -->
        <div class="filter-group">
          <label>Prix</label>
          <div class="price-filters">
            <div class="price-filter">
              <label for="min-price-range">Min</label>
              <input
                id="min-price-range"
                type="range"
                [(ngModel)]="minPrice"
                [min]="minPriceRange"
                [max]="maxPriceRange"
                [step]="stepPrice"
                (input)="updateMinPrice()"
              />
              <span>{{ minPrice }} €</span>
            </div>
            <div class="price-filter">
              <label for="max-price-range">Max</label>
              <input
                id="max-price-range"
                type="range"
                [(ngModel)]="maxPrice"
                [min]="minPriceRange"
                [max]="maxPriceRange"
                [step]="stepPrice"
                (input)="updateMaxPrice()"
              />
              <span>{{ maxPrice }} €</span>
            </div>
          </div>
          <div class="price-inputs">
            <div class="price-input">
              <label for="min-price-number">Prix min</label>
              <input
                id="min-price-number"
                type="number"
                [(ngModel)]="minPrice"
                [min]="minPriceRange"
                [max]="maxPriceRange"
                (input)="updateMinPrice()"
              />
            </div>
            <div class="price-input">
              <label for="max-price-number">Prix max</label>
              <input
                id="max-price-number"
                type="number"
                [(ngModel)]="maxPrice"
                [min]="minPriceRange"
                [max]="maxPriceRange"
                (input)="updateMaxPrice()"
              />
            </div>
          </div>
        </div>

        <!-- Boutons d'action sur les filtres -->
        <div class="filter-buttons">
          <button (click)="applyFilters()">Appliquer</button>
          <button (click)="search(false)">
            Chercher sans produits précis
          </button>
        </div>
      </div>
    </div>
  </div>
</div><|MERGE_RESOLUTION|>--- conflicted
+++ resolved
@@ -1,64 +1,33 @@
 <div class="container">
   <div class="search-container" [class.has-suggestions]="hasSuggestions">
-    <input
-      type="text"
-      placeholder="Rechercher..."
-      [(ngModel)]="searchQuery"
-      (keydown.enter)="onEnter($event)"
-      (input)="onInputChange($event)"
-    />
+    <input type="text" placeholder="Rechercher..." [(ngModel)]="searchQuery" (keydown.enter)="onEnter($event)"
+      (input)="onInputChange($event)" />
 
-<<<<<<< HEAD
     <!-- Message if no results found -->
     <div *ngIf="noResultsMessage" class="no-results-message">
       <p>No product found</p>
     </div>
 
-    <button type="button" class="search-btn" (click)="clearSearch()">✖</button>
-    <button type="button" class="filter-btn" (click)="toggleFilterPanel()"><i class="fa-solid fa-filter"></i></button>
-    <button type="button" class="add-btn" *ngIf="isAuthenticated" routerLink="/add-product"><i class="fa-solid fa-square-plus"></i></button>
-      
-    <!-- Display search results -->
-=======
     <button class="search-btn" (click)="clearSearch()">✖</button>
     <button class="filter-btn" title="Add Product" (click)="toggleFilterDropdown()">
       <i class="fa-solid fa-filter"></i>
     </button>
-    <button
-      type="button"
-      class="add-btn"
-      routerLink="/add-product"
-      *ngIf="canAddProduct"
-    >
+    <button type="button" class="add-btn" routerLink="/add-product" *ngIf="canAddProduct">
       <i class="fa-solid fa-square-plus"></i>
     </button>
     <!-- Liste des suggestions -->
->>>>>>> 1af61d68
     <div class="suggestions" [class.show]="searchResults.length > 0">
       <ul>
-        <li
-          *ngFor="let result of searchResults"
-          (click)="selectProduct(result)"
-        >
+        <li *ngFor="let result of searchResults" (click)="selectProduct(result)">
           {{ result.name }} - {{ result.description }}
         </li>
       </ul>
     </div>
-<<<<<<< HEAD
-  </div>
-</div>
-
-<!-- Filter side panel -->
-<div class="filter-panel" [class.open]="isFilterPanelOpen">
-  <button class="close-btn" (click)="toggleFilterPanel()">✖</button>
-  <h3>Filtres</h3>
-=======
 
     <!-- Message si aucun résultat -->
     <div *ngIf="noResultsMessage" class="no-results-message">
       <p>{{ noResultsMessage }}</p>
     </div>
->>>>>>> 1af61d68
 
     <!-- Dropdown des filtres intégré à la Searchbar -->
     <div class="filter-dropdown" *ngIf="filterDropdownOpen">
@@ -67,11 +36,7 @@
         <!-- Filtre Pays -->
         <div class="filter-group">
           <label for="country-select">Pays européen</label>
-          <select
-            id="country-select"
-            [(ngModel)]="selectedCountry"
-            (change)="onCountryChange()"
-          >
+          <select id="country-select" [(ngModel)]="selectedCountry" (change)="onCountryChange()">
             <option value="">Sélectionnez un pays</option>
             <option *ngFor="let country of countries" [value]="country">
               {{ country }}
@@ -82,12 +47,8 @@
         <!-- Filtre Département (si un pays est sélectionné) -->
         <div class="filter-group" *ngIf="selectedCountry">
           <label for="department-input">Département</label>
-          <input
-            id="department-input"
-            type="text"
-            [(ngModel)]="selectedDepartment"
-            placeholder="Entrez un département"
-          />
+          <input id="department-input" type="text" [(ngModel)]="selectedDepartment"
+            placeholder="Entrez un département" />
         </div>
 
         <!-- Filtre Catégorie -->
@@ -104,12 +65,12 @@
         <!-- Brand Filter  -->
         <div class="filter-group">
           <label for="brand-select">Marques</label>
-            <select id="brand-select" [(ngModel)]="selectedBrand">
-              <option value="">Sélectionnez une marque</option>
-              <option *ngFor="let brand of brands" [value]="brand">
-                {{ brand }}
-              </option>
-            </select>
+          <select id="brand-select" [(ngModel)]="selectedBrand">
+            <option value="">Sélectionnez une marque</option>
+            <option *ngFor="let brand of brands" [value]="brand">
+              {{ brand }}
+            </option>
+          </select>
 
         </div>
 
@@ -119,53 +80,27 @@
           <div class="price-filters">
             <div class="price-filter">
               <label for="min-price-range">Min</label>
-              <input
-                id="min-price-range"
-                type="range"
-                [(ngModel)]="minPrice"
-                [min]="minPriceRange"
-                [max]="maxPriceRange"
-                [step]="stepPrice"
-                (input)="updateMinPrice()"
-              />
+              <input id="min-price-range" type="range" [(ngModel)]="minPrice" [min]="minPriceRange"
+                [max]="maxPriceRange" [step]="stepPrice" (input)="updateMinPrice()" />
               <span>{{ minPrice }} €</span>
             </div>
             <div class="price-filter">
               <label for="max-price-range">Max</label>
-              <input
-                id="max-price-range"
-                type="range"
-                [(ngModel)]="maxPrice"
-                [min]="minPriceRange"
-                [max]="maxPriceRange"
-                [step]="stepPrice"
-                (input)="updateMaxPrice()"
-              />
+              <input id="max-price-range" type="range" [(ngModel)]="maxPrice" [min]="minPriceRange"
+                [max]="maxPriceRange" [step]="stepPrice" (input)="updateMaxPrice()" />
               <span>{{ maxPrice }} €</span>
             </div>
           </div>
           <div class="price-inputs">
             <div class="price-input">
               <label for="min-price-number">Prix min</label>
-              <input
-                id="min-price-number"
-                type="number"
-                [(ngModel)]="minPrice"
-                [min]="minPriceRange"
-                [max]="maxPriceRange"
-                (input)="updateMinPrice()"
-              />
+              <input id="min-price-number" type="number" [(ngModel)]="minPrice" [min]="minPriceRange"
+                [max]="maxPriceRange" (input)="updateMinPrice()" />
             </div>
             <div class="price-input">
               <label for="max-price-number">Prix max</label>
-              <input
-                id="max-price-number"
-                type="number"
-                [(ngModel)]="maxPrice"
-                [min]="minPriceRange"
-                [max]="maxPriceRange"
-                (input)="updateMaxPrice()"
-              />
+              <input id="max-price-number" type="number" [(ngModel)]="maxPrice" [min]="minPriceRange"
+                [max]="maxPriceRange" (input)="updateMaxPrice()" />
             </div>
           </div>
         </div>
