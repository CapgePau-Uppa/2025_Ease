--- conflicted
+++ resolved
@@ -8,22 +8,13 @@
       (input)="onInputChange($event)"
     />
 
-<<<<<<< HEAD
-    <button class="search-btn" (click)="clearSearch()">✖</button>
-    <button class="filter-btn" (click)="toggleFilterPanel()">🔍 Filter</button>
-    <button
-      class="add-btn"
-      routerLink="/add-product"
-      *ngIf="(authService.role$ | async) === 'admin'"
-    >
-      ➕ Add-product
+    <button type="button" class="search-btn" (click)="clearSearch()">✖</button>
+    <button type="button" class="filter-btn" (click)="toggleFilterPanel()">
+      <i class="fa-solid fa-filter"></i>
     </button>
-=======
-    <button type="button" class="search-btn" (click)="clearSearch()">✖</button>
-    <button type="button" class="filter-btn" (click)="toggleFilterPanel()"><i class="fa-solid fa-filter"></i></button>
-    <button type="button" class="add-btn" routerLink="/add-product"><i class="fa-solid fa-square-plus"></i></button>
-      
->>>>>>> ca948cac661ab08b8593ca9b4e9d8fa7678b5c2e
+    <button type="button" class="add-btn" routerLink="/add-product">
+      <i class="fa-solid fa-square-plus"></i>
+    </button>
 
     <!-- Display search results -->
     <div class="suggestions" [class.show]="searchResults.length > 0">
