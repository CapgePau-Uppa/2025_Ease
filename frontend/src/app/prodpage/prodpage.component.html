--- conflicted
+++ resolved
@@ -1,119 +1,93 @@
 <div class="container">
-    <app-navbar class="app-navbar"></app-navbar>
+  <app-navbar class="app-navbar"></app-navbar>
 
-    <div class="prod-container" *ngIf="product">
-<<<<<<< HEAD
-        <div class="product-details">
-            <!-- Section Gauche : Image -->
-            <div class="image-gallery">
-                    <img class="product-image" [src]="product.image || 'assets/placeholder.jpg'"
-                        alt="{{ product.name }}">
-            </div>
-=======
-      <div class="product-details">
-        <!-- Left Section: Image -->
-        <div class="image-gallery">
+  <div class="prod-container" *ngIf="product">
+    <div class="product-details">
+      <!-- Left Section: Image -->
+      <div class="image-gallery">
         <div class="main-image-container">
-          <img
-            class="product-image"
-            [src]="product.image || 'assets/placeholder.jpg'"
-                       
-            alt="{{ product.name }}"
-          />
-        </div>
-        </div>
->>>>>>> 062b1024
-
-        <!-- Right Section: Product Info -->
-        <div class="product-info">
-          <span class="category">{{ product.category }}</span>
-          <h2 class="product-name">{{ product.name }}</h2>
-
-               
-
-          <!-- Rating + Reviews -->
-          <div class="rating">
-            <div class="stars-container">
-            <div class="stars-background">★★★★★</div>
-              <div class="stars-filled" [style.width.%]="(avgRate/5)*100">★★★★★</div>
-          </div>
-          <span class="review-count">{{ avgRate }} ({{ commentCount }} Commentaires)</span>
-          </div>
-
-          <!-- Description -->
-          <p class="product-description">
-            {{ product.description }}
-          </p>
-
-<<<<<<< HEAD
-                <!-- id & Tags -->
-                <div class="extra-info">
-                    <span class="id">ID product: {{productId}}</span>
-                </div>
-                 <!-- Action Buttons -->
-                 <div class="action-buttons">
-                    <!-- Bouton favori/like -->
-                    <div class="favorite-button" *ngIf="isAuthenticated">
-                        <app-like-btn [liked]="isFavorite" (likeToggled)="onLikeToggled($event)"></app-like-btn>
-                    </div>
-                </div>
-            </div>
-=======
-          <!-- ID & Tags -->
-          <div class="extra-info">
-            <span class="id">ID du produit: {{ productId }}</span>
-          </div>
->>>>>>> 062b1024
+          <img class="product-image" [src]="product.image || 'assets/placeholder.jpg'" alt="{{ product.name }}" />
         </div>
       </div>
 
-    <!-- Navigation Tabs (PLACED BELOW PRODUCT SECTION) -->
-    <div class="tabs-container">
-      <div class="tabs">
-        <button
-          class="tab-btn"
-          [class.active]="selectedTab === 'description'"
-          (click)="selectTab('description')"
-        >
-          Description
-        </button>
-        <button
-          class="tab-btn"
-          [class.active]="selectedTab === 'info'"
-          (click)="selectTab('info')"
-        >
-          Informations supplémentaires
-        </button>
-        <button
-          class="tab-btn"
-          [class.active]="selectedTab === 'review'"
-          (click)="selectTab('review')"
-        >
-          Avis
-        </button>
+      <!-- Right Section: Product Info -->
+      <div class="product-info">
+        <span class="category">{{ product.category }}</span>
+        <h2 class="product-name">{{ product.name }}</h2>
+
+        <!-- Action Buttons -->
+        <div class="action-buttons">
+          <!-- Bouton favori/like -->
+          <div class="favorite-button" *ngIf="isAuthenticated">
+            <app-like-btn [liked]="isFavorite" (likeToggled)="onLikeToggled($event)"></app-like-btn>
+          </div>
+        </div>
+
+        <!-- Rating + Reviews -->
+        <div class="rating">
+          <div class="stars-container">
+            <div class="stars-background">★★★★★</div>
+            <div class="stars-filled" [style.width.%]="(avgRate/5)*100">★★★★★</div>
+          </div>
+          <span class="review-count">{{ avgRate }} ({{ commentCount }} Commentaires)</span>
+        </div>
+
+        <!-- Description -->
+        <p class="product-description">
+          {{ product.description }}
+        </p>
+
+        <!-- ID & Tags -->
+        <div class="extra-info">
+          <span class="id">ID du produit: {{ productId }}</span>
+        </div>
       </div>
-
-      <!-- Dynamic content based on selected tab -->
-      <div class="tab-content">
-        <div *ngIf="selectedTab === 'description'">
-          <p>
-            {{ product.description }}
-          </p>
-        </div>
-        <div *ngIf="selectedTab === 'info'">
-          <p>
-            Origine : <b>{{ product.origin || "Inconnue" }}</b>
-          </p>
-          <span class="tags">Tags: {{ product.tags }}</span>
-        </div>
-        <!-- Comments section -->
-        <div *ngIf="selectedTab === 'review'">
-          <app-comments-section
-            [productId]="productId"
-            [productSource]="productSource">
-          </app-comments-section>
-        </div>        
+    </div>
+    <!-- id & Tags -->
+    <div class="extra-info">
+      <span class="id">ID product: {{productId}}</span>
+    </div>
+    <!-- Action Buttons -->
+    <div class="action-buttons">
+      <!-- Bouton favori/like -->
+      <div class="favorite-button" *ngIf="isAuthenticated">
+        <app-like-btn [liked]="isFavorite" (likeToggled)="onLikeToggled($event)"></app-like-btn>
       </div>
     </div>
   </div>
+</div>
+
+<!-- Navigation Tabs (PLACED BELOW PRODUCT SECTION) -->
+<div class="tabs-container">
+  <div class="tabs">
+    <button class="tab-btn" [class.active]="selectedTab === 'description'" (click)="selectTab('description')">
+      Description
+    </button>
+    <button class="tab-btn" [class.active]="selectedTab === 'info'" (click)="selectTab('info')">
+      Informations supplémentaires
+    </button>
+    <button class="tab-btn" [class.active]="selectedTab === 'review'" (click)="selectTab('review')">
+      Avis
+    </button>
+  </div>
+
+  <!-- Dynamic content based on selected tab -->
+  <div class="tab-content">
+    <div *ngIf="selectedTab === 'description'">
+      <p>
+        {{ product.description }}
+      </p>
+    </div>
+    <div *ngIf="selectedTab === 'info'">
+      <p>
+        Origine : <b>{{ product.origin || "Inconnue" }}</b>
+      </p>
+      <span class="tags">Tags: {{ product.tags }}</span>
+    </div>
+    <!-- Comments section -->
+    <div *ngIf="selectedTab === 'review'">
+      <app-comments-section [productId]="productId" [productSource]="productSource">
+      </app-comments-section>
+    </div>
+  </div>
 </div>