--- conflicted
+++ resolved
@@ -233,7 +233,6 @@
     }
 }
 
-<<<<<<< HEAD
 /* ========== Rating */
 .stars-container {
     position: relative;
@@ -254,7 +253,7 @@
     overflow: hidden;
     white-space: nowrap;
   }
-=======
+
 .action-buttons {
     display: flex;
     align-items: center;
@@ -266,5 +265,4 @@
     display: flex;
     align-items: center;
     justify-content: center;
-}
->>>>>>> 8cb71e55
+}