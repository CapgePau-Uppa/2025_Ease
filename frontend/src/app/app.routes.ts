import { Routes } from '@angular/router';
import { AuthGuard } from '../services/auth/auth.guard';

export const routes: Routes = [
  {
<<<<<<< HEAD
    path: 'admin-init',
    loadComponent: () =>
      import('./admin/admin-init/admin-init.component').then((m) => m.AdminInitComponent),
  },
  {
    path: 'admin',
    loadComponent: () =>
      import('./admin/admin-dashboard/admin-dashboard.component').then((m) => m.AdminDashboardComponent),
    canActivate: [AuthGuard],
    data: { roles: ['Admin'] },
  },
  {
    path: 'admin/users',
    loadComponent: () =>
      import('./admin/user-management/user-management.component').then((m) => m.UserManagementComponent),
    canActivate: [AuthGuard],
    data: { roles: ['Admin'] },
  },
  {
    path: 'products-alternative/:id',
=======
    path: 'products-alternative/:id/:source',
>>>>>>> 1af61d68
    loadComponent: () =>
      import('./altprod/altprod.component').then((m) => m.AltprodComponent),
    canActivate: [AuthGuard],
    data: { roles: ['Admin', 'User'] },
  },
  {
    path: 'home',
    loadComponent: () =>
      import('./homepage/home/home.component').then((m) => m.HomeComponent),
  },
  {
    path: 'category',
    loadComponent: () =>
      import('./category/category.component').then((m) => m.CategoryComponent),
  },
  {
    path: 'user-profile',
    loadComponent: () =>
      import('./userprofile/userprofile.component').then(
        (m) => m.UserprofileComponent
      ),
    canActivate: [AuthGuard],
    data: { roles: ['Admin', 'User'] },
  },
  {
    path: 'add-product',
    loadComponent: () =>
      import('./addproduct/addproduct.component').then(
        (m) => m.AddproductComponent
      ),
    canActivate: [AuthGuard],
    data: { roles: ['Admin', 'User'] },
  },
  {
    path: 'searched-prod',
    loadComponent: () =>
      import('./searched-prod/searched-prod.component').then(
        (m) => m.SearchedProdComponent
      ),
  },
  {
    path: 'login',
    loadComponent: () =>
      import('./auth/auth.component').then((m) => m.AuthComponent),
  },
  {
    path: 'contact',
    loadComponent: () =>
      import('./contact/contact.component').then((m) => m.ContactComponent),
  },
  {
    path: 'product-page/:id',
    loadComponent: () =>
      import('./prodpage/prodpage.component').then((m) => m.ProdpageComponent),
  },
  {
    path: '',
    redirectTo: '/home',
    pathMatch: 'full',
  },
  {
    path: '**',
    redirectTo: '/home',
  },
];<|MERGE_RESOLUTION|>--- conflicted
+++ resolved
@@ -3,7 +3,6 @@
 
 export const routes: Routes = [
   {
-<<<<<<< HEAD
     path: 'admin-init',
     loadComponent: () =>
       import('./admin/admin-init/admin-init.component').then((m) => m.AdminInitComponent),
@@ -23,10 +22,7 @@
     data: { roles: ['Admin'] },
   },
   {
-    path: 'products-alternative/:id',
-=======
     path: 'products-alternative/:id/:source',
->>>>>>> 1af61d68
     loadComponent: () =>
       import('./altprod/altprod.component').then((m) => m.AltprodComponent),
     canActivate: [AuthGuard],
