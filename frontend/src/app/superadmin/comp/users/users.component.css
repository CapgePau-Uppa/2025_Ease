--- conflicted
+++ resolved
@@ -20,9 +20,12 @@
 
 /* Styles for banned users */
 .user-card.banned {
-  background-color: #ffeeee; /* Light red background */
-  border-color: #ff0000;     /* Red border */
-  opacity: 0.8;              /* Slightly transparent */
+  background-color: #ffeeee;
+  /* Light red background */
+  border-color: #ff0000;
+  /* Red border */
+  opacity: 0.8;
+  /* Slightly transparent */
 }
 
 /* Card header: user info */
@@ -152,12 +155,14 @@
 
 /* Save button */
 .icon-btn.save-btn {
-  color: #28a745; /* Green */
+  color: #28a745;
+  /* Green */
 }
 
 /* Cancel button */
 .icon-btn.cancel-btn {
-  color: #dc3545; /* Red */
+  color: #dc3545;
+  /* Red */
 }
 
 /* Action zone at the bottom of the card */
@@ -230,7 +235,8 @@
 .spinner-rotate {
   animation: rotate 1s linear infinite;
   display: inline-block;
-  transform: translateZ(0); /* Hardware acceleration */
+  transform: translateZ(0);
+  /* Hardware acceleration */
   -webkit-transform: translateZ(0);
   -ms-transform: translateZ(0);
   will-change: transform;
@@ -278,24 +284,12 @@
   color: #1976d2;
 }
 
-<<<<<<< HEAD
-/* Message quand aucun résultat n'est trouvé */
-=======
 /* Style for "no results" message */
->>>>>>> 6861e8ef
 .no-results {
   text-align: center;
-  padding: 30px;
+  padding: 2rem;
   background-color: #f8f9fa;
-  border-radius: 12px;
-  margin-top: 20px;
-  max-width: 600px;
-  margin-left: auto;
-  margin-right: auto;
-}
-
-.no-results p {
+  border-radius: 8px;
+  margin: 1rem 0;
   color: #6c757d;
-  font-size: 1.1rem;
-  margin: 0;
 }