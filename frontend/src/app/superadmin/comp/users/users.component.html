--- conflicted
+++ resolved
@@ -24,14 +24,17 @@
               <ng-container *ngIf="user.isEditing; else viewRole">
                 <div class="role-selector-container">
                   <select class="edit-selector" #roleSelect [disabled]="isLoadingRoles">
-                    <option *ngFor="let role of availableRoles" [value]="role" [selected]="user.role === role">{{ role }}</option>
+                    <option *ngFor="let role of availableRoles" [value]="role" [selected]="user.role === role">{{ role
+                      }}</option>
                   </select>
                   <i *ngIf="isLoadingRoles" class="fas fa-spinner spinner-rotate role-loading"></i>
                 </div>
-                <button class="icon-btn save-btn" (click)="saveRole(user, roleSelect.value)" title="Save" [disabled]="isLoadingRoles">
+                <button class="icon-btn save-btn" (click)="saveRole(user, roleSelect.value)" title="Sauvegarder"
+                  [disabled]="isLoadingRoles">
                   <i class="fas fa-check"></i>
                 </button>
-                <button class="icon-btn cancel-btn" (click)="cancelEdit(user)" title="Cancel" [disabled]="isLoadingRoles">
+                <button class="icon-btn cancel-btn" (click)="cancelEdit(user)" title="Annuler"
+                  [disabled]="isLoadingRoles">
                   <i class="fas fa-times"></i>
                 </button>
               </ng-container>
@@ -62,10 +65,6 @@
 
 <!-- Message when no users are found -->
 <div class="no-results" *ngIf="!isLoadingUsers && filteredUsers.length === 0">
-<<<<<<< HEAD
   <p *ngIf="searchTerm.trim()">Aucun utilisateur trouvé pour "{{ searchTerm }}"</p>
   <p *ngIf="!searchTerm.trim()">Aucun utilisateur disponible dans le système</p>
-=======
-  <p>Aucun Utilisateurs trouvés "{{ searchTerm }}"</p>
->>>>>>> 6861e8ef
 </div>