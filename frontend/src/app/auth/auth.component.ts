/**
 * @file auth.component.ts
 * @brief Component for handling user authentication.
 * 
 * This component manages user authentication, including login and registration.
 * It provides UI functionalities such as dark mode, input styling, password visibility,
 * and form submission handling.
 */

import { AfterViewInit, Component, ElementRef, ViewChild } from '@angular/core';
import { AuthService } from '../../services/auth/auth.service';
import { Router, RouterLink } from '@angular/router';
import { CommonModule } from '@angular/common';
import { FormsModule } from '@angular/forms';
import * as bcrypt from 'bcryptjs';

@Component({
  selector: 'app-auth',
  standalone: true,
  templateUrl: './auth.component.html',
  styleUrls: ['./auth.component.css'],
  imports: [CommonModule, FormsModule, RouterLink],
  providers: []
})
export class AuthComponent implements AfterViewInit {
  isLoginMode: boolean = true;
  isDarkMode: boolean = false;
  showPassword: boolean = false;

  username: string = '';
  email: string = '';
  password: string = '';

  usernameFieldTouched: boolean = false;
  emailFieldTouched: boolean = false;
  passwordFieldTouched: boolean = false;

  usernameError: string = '';
  emailError: string = '';
  passwordError: string = '';
  errorMessage: string = '';

  constructor(
    private authService: AuthService,
    private router: Router,
  ) { }

  @ViewChild('usernameInput', { static: false }) usernameInput!: ElementRef;
  @ViewChild('passwordInput', { static: false }) passwordInput!: ElementRef;
  @ViewChild('emailInput', { static: false }) emailInput!: ElementRef;

  /**
   * @brief Initializes event listeners after the view is rendered.
   * 
   * This method ensures input fields have appropriate styling
   * for focus and blur events.
   */
  ngAfterViewInit() {
    this.setupFocusBlurListeners();
  }

  /**
   * @brief Switches between login and registration mode.
   * 
   * This function toggles between login and registration states
   * and resets input fields to avoid UI glitches.
   * 
   * @param {boolean} isLogin - `true` for login mode, `false` for registration mode.
   */
  setLoginMode(isLogin: boolean): void {
    if (this.isLoginMode !== isLogin) {
      this.isLoginMode = isLogin;
      this.resetForm();
      setTimeout(() => this.setupFocusBlurListeners(), 10);
    }
  }

  /**
   * @brief Toggles the application's dark mode.
   * 
   * This function switches between light and dark themes.
   */
  toggleDarkMode(): void {
    this.isDarkMode = !this.isDarkMode;
    localStorage.setItem('darkMode', this.isDarkMode.toString());
  }

  /**
   * @brief Adds event listeners to input fields to handle focus and blur styling.
   * 
   * This function ensures that input fields receive appropriate styling
   * when focused and lose styling when blurred if left empty.
   */
  setupFocusBlurListeners() {
    const inputs = [this.usernameInput?.nativeElement, this.passwordInput?.nativeElement, this.emailInput?.nativeElement].filter(Boolean);

    inputs.forEach(input => {
      const parentDiv = input.closest('.input-container');

      input.addEventListener('focus', () => {
        parentDiv?.classList.add('focus');
      });

      input.addEventListener('blur', () => {
        if (input.value.trim() === '') {
          parentDiv?.classList.remove('focus');
        }
      });
    });
  }

  /**
   * @brief Toggles password visibility.
   * 
   * This function allows users to show or hide their password
   * in the input field.
   */
  togglePasswordVisibility(): void {
    this.showPassword = !this.showPassword;
  }

  /**
   * @brief Handles form submission for login or registration.
   * 
   * This method validates the form, sends authentication data to the API,
   * and navigates the user upon successful login.
   * 
   * @param {any} form - The submitted form object containing user inputs.
   */
  async onSubmit(form: any): Promise<void> {
    // Réinitialiser les messages d'erreur
    this.resetErrors();

    if (this.isLoginMode) {
      // Mode connexion
      if (!this.validateEmail() || !this.validatePassword()) {
        return;
      }

      this.authService.login(this.email, this.password).subscribe({
        next: (response) => {
          console.log("Login successful:", response);
          this.router.navigate(['/home']);
        },
        error: (err) => {
          console.error("Login error:", err);
          switch (err.status) {
            case 401:
              this.errorMessage = 'Email ou mot de passe incorrect';
              break;
            case 403:
              this.errorMessage = 'Compte non vérifié';
              break;
            default:
              this.errorMessage = 'Une erreur est survenue lors de la connexion';
          }
        },
      });
    } else {
      // Mode inscription
      if (!this.validateUsername() || !this.validateEmail() || !this.validatePassword()) {
        return;
      }

<<<<<<< HEAD
      this.authService.register(this.username, this.email, this.password).subscribe({
=======
    // If the user wants to create an account
    if (!this.isLoginMode) {
      // Call register with the hashed password
      this.authService.register(this.username, this.email, hashedPassword).subscribe({
>>>>>>> 1af61d68
        next: (response) => {
          console.log("Registration successful:", response);
          this.router.navigateByUrl('/', { skipLocationChange: true }).then(() => {
            this.router.navigate(['/login']);
          });
        },
        error: (err) => {
          console.error("Registration error:", err);
          switch (err.status) {
            case 409:
              this.errorMessage = 'Cet email est déjà utilisé';
              break;
            case 400:
              this.errorMessage = 'Les données fournies sont invalides';
              break;
            default:
              this.errorMessage = 'Une erreur est survenue lors de l\'inscription';
          }
        },
      });
    }
  }

  /**
   * @brief Navigue vers la page d'accueil
   */
  goToHome(): void {
    this.router.navigate(['/home']);
  }

  /**
   * @brief Initialise le composant
   * 
   * Cette méthode est appelée après la construction du composant.
   * Elle restaure les préférences utilisateur (mode sombre) et
   * configure les validateurs de formulaire.
   */
  ngOnInit(): void {
    // Restaurer le mode sombre depuis le localStorage
    const savedMode = localStorage.getItem('darkMode');
    this.isDarkMode = savedMode === 'true';

    // Initialiser les validateurs
    this.setupValidators();
  }

  /**
   * @brief Configure les validateurs de formulaire
   * 
   * Cette méthode met en place les validateurs pour chaque champ
   * et leurs messages d'erreur associés.
   */
  private setupValidators(): void {
    // Réinitialiser les erreurs quand le mode change
    this.resetErrors();
  }

  /**
   * @brief Réinitialise tous les messages d'erreur
   */
  private resetErrors(): void {
    this.usernameError = '';
    this.emailError = '';
    this.passwordError = '';
    this.errorMessage = '';
  }

  /**
   * @brief Valide le champ username
   * @returns {boolean} true si le champ est valide
   */
  validateUsername(): boolean {
    if (!this.username) {
      this.usernameError = 'Le nom d\'utilisateur est requis';
      return false;
    }
    if (this.username.length < 3) {
      this.usernameError = 'Le nom d\'utilisateur doit contenir au moins 3 caractères';
      return false;
    }
    this.usernameError = '';
    return true;
  }

  /**
   * @brief Valide le champ email
   * @returns {boolean} true si le champ est valide
   */
  validateEmail(): boolean {
    const emailRegex = /^[^\s@]+@[^\s@]+\.[^\s@]+$/;
    if (!this.email) {
      this.emailError = 'L\'email est requis';
      return false;
    }
    if (!emailRegex.test(this.email)) {
      this.emailError = 'L\'email n\'est pas valide';
      return false;
    }
    this.emailError = '';
    return true;
  }

  /**
   * @brief Valide le champ password
   * @returns {boolean} true si le champ est valide
   */
  validatePassword(): boolean {
    if (!this.password) {
      this.passwordError = 'Le mot de passe est requis';
      return false;
    }
    if (this.password.length < 6) {
      this.passwordError = 'Le mot de passe doit contenir au moins 6 caractères';
      return false;
    }
    this.passwordError = '';
    return true;
  }

  /**
   * @brief Réinitialise le formulaire et les états de validation
   */
  private resetForm(): void {
    // Réinitialiser les champs
    this.username = '';
    this.email = '';
    this.password = '';

    // Réinitialiser les états de validation
    this.usernameFieldTouched = false;
    this.emailFieldTouched = false;
    this.passwordFieldTouched = false;

    // Réinitialiser les erreurs
    this.resetErrors();
  }

  /**
   * @brief Marque un champ comme touché et lance sa validation
   * @param {string} field - Le nom du champ à marquer comme touché
   */
  onFieldTouched(field: string): void {
    switch (field) {
      case 'username':
        this.usernameFieldTouched = true;
        this.validateUsername();
        break;
      case 'email':
        this.emailFieldTouched = true;
        this.validateEmail();
        break;
      case 'password':
        this.passwordFieldTouched = true;
        this.validatePassword();
        break;
    }
  }
}<|MERGE_RESOLUTION|>--- conflicted
+++ resolved
@@ -7,7 +7,7 @@
  * and form submission handling.
  */
 
-import { AfterViewInit, Component, ElementRef, ViewChild } from '@angular/core';
+import { AfterViewInit, Component, ElementRef } from '@angular/core';
 import { AuthService } from '../../services/auth/auth.service';
 import { Router, RouterLink } from '@angular/router';
 import { CommonModule } from '@angular/common';
@@ -40,22 +40,22 @@
   passwordError: string = '';
   errorMessage: string = '';
 
+  // Références aux éléments DOM
+  private usernameInput: HTMLInputElement | null = null;
+  private passwordInput: HTMLInputElement | null = null;
+  private emailInput: HTMLInputElement | null = null;
+
   constructor(
     private authService: AuthService,
     private router: Router,
   ) { }
 
-  @ViewChild('usernameInput', { static: false }) usernameInput!: ElementRef;
-  @ViewChild('passwordInput', { static: false }) passwordInput!: ElementRef;
-  @ViewChild('emailInput', { static: false }) emailInput!: ElementRef;
-
-  /**
-   * @brief Initializes event listeners after the view is rendered.
-   * 
-   * This method ensures input fields have appropriate styling
-   * for focus and blur events.
-   */
   ngAfterViewInit() {
+    // Accéder aux éléments directement via le DOM
+    this.usernameInput = document.querySelector('#usernameInput');
+    this.passwordInput = document.querySelector('#passwordInput');
+    this.emailInput = document.querySelector('#emailInput');
+
     this.setupFocusBlurListeners();
   }
 
@@ -92,9 +92,11 @@
    * when focused and lose styling when blurred if left empty.
    */
   setupFocusBlurListeners() {
-    const inputs = [this.usernameInput?.nativeElement, this.passwordInput?.nativeElement, this.emailInput?.nativeElement].filter(Boolean);
+    const inputs = [this.usernameInput, this.passwordInput, this.emailInput].filter(Boolean);
 
     inputs.forEach(input => {
+      if (!input) return;
+
       const parentDiv = input.closest('.input-container');
 
       input.addEventListener('focus', () => {
@@ -162,14 +164,7 @@
         return;
       }
 
-<<<<<<< HEAD
       this.authService.register(this.username, this.email, this.password).subscribe({
-=======
-    // If the user wants to create an account
-    if (!this.isLoginMode) {
-      // Call register with the hashed password
-      this.authService.register(this.username, this.email, hashedPassword).subscribe({
->>>>>>> 1af61d68
         next: (response) => {
           console.log("Registration successful:", response);
           this.router.navigateByUrl('/', { skipLocationChange: true }).then(() => {
