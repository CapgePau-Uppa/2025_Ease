<body [class.dark-mode]="isDarkMode">

  <img class="wave" [src]="isDarkMode ? 'wavedark.png' : 'wave.png'" />
  <img class="wavetop" [src]="isDarkMode ? 'wavetopdark.png' : 'wavetop.png'" />

  <button [routerLink]="['/home']" class="back-btn">
    <i class="fas fa-arrow-left"></i>
    Retour
  </button>

  <div class="container">
    <div class="login-content">
      <div class="header-form">
        <img src="ours.png" />
      </div>
      <div class="switch-container">
        <button type="button" class="switch-button" [class.active]="isLoginMode" (click)="setLoginMode(true)">
          Login
        </button>
        <button type="button" class="switch-button" [class.active]="!isLoginMode" (click)="setLoginMode(false)">
          Register
        </button>
      </div>
      <form #loginForm="ngForm" (ngSubmit)="onSubmit(loginForm)">
        <!-- Champ Email Login -->
        <div class="input-container name" *ngIf="isLoginMode">
          <div class="icon-log">
            <i class="fas fa-envelope"></i>
          </div>
          <div class="data">
            <h5>Email</h5>
<<<<<<< HEAD
            <input #emailInput type="email" class="input-log" name="emailLogin" [(ngModel)]="email"
              (blur)="onFieldTouched('email')">
            <div class="error-wrapper" *ngIf="emailFieldTouched && emailError">
              <i class="fas fa-exclamation-circle"></i>
              <span class="error-message">{{ emailError }}</span>
            </div>
=======
            <input #usernameInput type="text" class="input-log" name="usernameLogin" [(ngModel)]="username">
>>>>>>> 1af61d68
          </div>
        </div>

        <!-- Champ Username Register -->
        <div class="input-container" *ngIf="!isLoginMode">
          <div class="icon-log">
            <i class="fas fa-user"></i>
          </div>
          <div class="data">
            <h5>Username</h5>
            <input #usernameInput type="text" class="input-log" name="username" [(ngModel)]="username"
              (blur)="onFieldTouched('username')" />
            <div class="error-wrapper" *ngIf="usernameFieldTouched && usernameError">
              <i class="fas fa-exclamation-circle"></i>
              <span class="error-message">{{ usernameError }}</span>
            </div>
          </div>
        </div>

        <!-- Champ Email uniquement pour l'inscription -->
        <div class="input-container" *ngIf="!isLoginMode">
          <div class="icon-log">
            <i class="fas fa-envelope"></i>
          </div>
          <div class="data">
            <h5>Email</h5>
            <input #emailInput type="email" class="input-log" name="email" [(ngModel)]="email"
              (blur)="onFieldTouched('email')" />
            <div class="error-wrapper" *ngIf="emailFieldTouched && emailError">
              <i class="fas fa-exclamation-circle"></i>
              <span class="error-message">{{ emailError }}</span>
            </div>
          </div>
        </div>
        <!-- Champ Password avec icône d'œil -->
        <div class="input-container pass">
          <div class="icon-log">
            <i class="fas fa-lock"></i>
          </div>
          <div class="data">
            <h5>Password</h5>
            <input #passwordInput [attr.type]="showPassword ? 'text' : 'password'" class="input-log" name="password"
              [(ngModel)]="password" (blur)="onFieldTouched('password')" />
            <div class="error-wrapper" *ngIf="passwordFieldTouched && passwordError">
              <i class="fas fa-exclamation-circle"></i>
              <span class="error-message">{{ passwordError }}</span>
            </div>
            <span class="eye-icon" (click)="togglePasswordVisibility()">
              <i class="fas eyes" [class.fa-eye]="showPassword" [class.fa-eye-slash]="!showPassword"></i>
            </span>
          </div>
        </div>

        <!-- Message d'erreur général -->
        <div class="error-container" *ngIf="errorMessage">
          <i class="fas fa-exclamation-triangle"></i>
          <span class="error-message">{{ errorMessage }}</span>
        </div>

        <a href="#" *ngIf="isLoginMode">Forgot Password?</a>
        <input type="submit" class="btn" [value]="isLoginMode ? 'Login' : 'Register'" />
      </form>
    </div>
  </div>

  <button class="dark-mode-btn" (click)="toggleDarkMode()">
    {{ isDarkMode ? '☀' : '🌙' }}
  </button>
</body><|MERGE_RESOLUTION|>--- conflicted
+++ resolved
@@ -29,16 +29,14 @@
           </div>
           <div class="data">
             <h5>Email</h5>
-<<<<<<< HEAD
-            <input #emailInput type="email" class="input-log" name="emailLogin" [(ngModel)]="email"
+            <input id="usernameInput" type="text" class="input-log" name="usernameLogin" [(ngModel)]="username">
+            <h5>Email</h5>
+            <input id="emailInput" type="email" class="input-log" name="emailLogin" [(ngModel)]="email"
               (blur)="onFieldTouched('email')">
             <div class="error-wrapper" *ngIf="emailFieldTouched && emailError">
               <i class="fas fa-exclamation-circle"></i>
               <span class="error-message">{{ emailError }}</span>
             </div>
-=======
-            <input #usernameInput type="text" class="input-log" name="usernameLogin" [(ngModel)]="username">
->>>>>>> 1af61d68
           </div>
         </div>
 
@@ -49,7 +47,7 @@
           </div>
           <div class="data">
             <h5>Username</h5>
-            <input #usernameInput type="text" class="input-log" name="username" [(ngModel)]="username"
+            <input id="usernameInput" type="text" class="input-log" name="username" [(ngModel)]="username"
               (blur)="onFieldTouched('username')" />
             <div class="error-wrapper" *ngIf="usernameFieldTouched && usernameError">
               <i class="fas fa-exclamation-circle"></i>
@@ -65,7 +63,7 @@
           </div>
           <div class="data">
             <h5>Email</h5>
-            <input #emailInput type="email" class="input-log" name="email" [(ngModel)]="email"
+            <input id="emailInput" type="email" class="input-log" name="email" [(ngModel)]="email"
               (blur)="onFieldTouched('email')" />
             <div class="error-wrapper" *ngIf="emailFieldTouched && emailError">
               <i class="fas fa-exclamation-circle"></i>
@@ -80,7 +78,7 @@
           </div>
           <div class="data">
             <h5>Password</h5>
-            <input #passwordInput [attr.type]="showPassword ? 'text' : 'password'" class="input-log" name="password"
+            <input id="passwordInput" [attr.type]="showPassword ? 'text' : 'password'" class="input-log" name="password"
               [(ngModel)]="password" (blur)="onFieldTouched('password')" />
             <div class="error-wrapper" *ngIf="passwordFieldTouched && passwordError">
               <i class="fas fa-exclamation-circle"></i>
