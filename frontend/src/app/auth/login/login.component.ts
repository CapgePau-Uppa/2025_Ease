--- conflicted
+++ resolved
@@ -1,22 +1,4 @@
-<<<<<<< HEAD
-/**
- * @file login.component.ts
- * @brief Component for handling user login and registration.
- *
- * This component provides functionality for toggling between login and registration,
- * managing form input states, and handling dark mode.
- */
-
-import {
-  Component,
-  ElementRef,
-  ViewChild,
-  AfterViewChecked,
-  Renderer2,
-} from '@angular/core';
-=======
 import { Component, ElementRef, ViewChild, AfterViewInit, Renderer2 } from '@angular/core';
->>>>>>> b12b18e8
 import { CommonModule } from '@angular/common';
 import { FormsModule, NgForm } from '@angular/forms';
 import { AuthService } from '../../../services/auth.service';
@@ -41,11 +23,7 @@
   @ViewChild('passwordInput', { static: false }) passwordInput!: ElementRef;
   @ViewChild('emailInput', { static: false }) emailInput!: ElementRef;
 
-  constructor(
-    private renderer: Renderer2,
-    private authService: AuthService,
-    private router: Router
-  ) {} // ✅ Inject AuthService et Router
+  constructor(private renderer: Renderer2) {}
 
   /**
    * Initialise les listeners après que la vue soit rendue.
@@ -107,65 +85,18 @@
   }
 
   /**
-<<<<<<< HEAD
-   * Sets the login mode.
-   * @param isLogin A boolean indicating whether the mode should be login or register.
-   */
-  setLoginMode(isLogin: boolean): void {
-    this.isLoginMode = isLogin;
-  }
-
-  /**
-   * Handles form submission and sends data to the backend.
-   * @param form The form object containing user input values.
-   */
-  onSubmit(form: NgForm): void {
-    if (form.invalid) {
-      alert('Please fill all required fields correctly.');
-=======
    * Soumission du formulaire avec validation.
    */
   onSubmit(form: NgForm): void {
     if (form.invalid) {
       alert("Merci de remplir tous les champs correctement.");
->>>>>>> b12b18e8
       return;
     }
 
     if (this.isLoginMode) {
-<<<<<<< HEAD
-      // 🔥 Mode Connexion
-      this.authService.login(this.email, this.password).subscribe(
-        (response: any) => {
-          // ✅ Correction du typage de `response`
-          localStorage.setItem('access_token', response.access_token); // ✅ Stocker le token JWT
-          this.router.navigate(['/home']); // ✅ Redirection après connexion
-        },
-        (error: any) => {
-          // ✅ Correction du typage de `error`
-          alert('Identifiants incorrects !');
-        }
-      );
-    } else {
-      // 🔥 Mode Inscription
-      this.authService
-        .register(this.username, this.email, this.password)
-        .subscribe(
-          (response: any) => {
-            // ✅ Correction du typage de `response`
-            alert('Inscription réussie ! Connectez-vous.');
-            this.setLoginMode(true); // ✅ Retour en mode Login
-          },
-          (error: any) => {
-            // ✅ Correction du typage de `error`
-            alert('Erreur lors de l’inscription.');
-          }
-        );
-=======
       console.log('Connexion avec :', this.username, this.password);
     } else {
       console.log('Inscription avec :', this.username, this.email, this.password);
->>>>>>> b12b18e8
     }
   }
 }