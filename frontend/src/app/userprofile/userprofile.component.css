--- conflicted
+++ resolved
@@ -34,12 +34,7 @@
 .app-navbar {
     width: 100%;
 }
-<<<<<<< HEAD
 
 .app-usercomp {
-    width: 97%;
-=======
-.app-usercomp{
     width: 100%;
->>>>>>> 84107b03
 }