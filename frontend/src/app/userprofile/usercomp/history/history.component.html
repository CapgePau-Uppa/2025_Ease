--- conflicted
+++ resolved
@@ -1,39 +1,4 @@
 <div class="container">
-<<<<<<< HEAD
-  <!-- Bouton pour changer de mode -->
-  <div class="grid-btn">
-    <button [ngClass]="{'active': viewMode === 'list'}" (click)="setViewMode('list')">
-      <i class="fa-solid fa-list"></i>
-    </button>
-    <button [ngClass]="{'active': viewMode === 'grid'}" (click)="setViewMode('grid')">
-      <i class="fa-solid fa-grip"></i>
-    </button>
-  </div>
-
-
-  <div class="result-container" *ngIf="resultsArray.length > 0; else noResults">
-    <div class="item-container">
-      <!-- Ajout d'une classe conditionnelle selon le mode de vue -->
-      <ul class="items-list" [ngClass]="viewMode">
-        <li class="item" *ngFor="let product of resultsArray; trackBy: trackByProduct" (click)="goToProduct(product)"
-          tabindex="0" [attr.aria-label]="'Voir le produit ' + product.name">
-          <div class="img-container">
-            <img class="product-image" [src]="product.image || 'assets/placeholder.jpg'" alt="{{ product.name }}">
-          </div>
-          <div class="product-details">
-            <p class="categ">{{ product.category }}</p>
-            <h3 class="product-name">{{ product.name }}</h3>
-            <p class="product-description"><strong>Description :</strong> {{ product.description }}</p>
-          </div>
-        </li>
-      </ul>
-    </div>
-  </div>
-
-  <ng-template #noResults>
-    <p>Aucun produit trouvé avec ces critères.</p>
-  </ng-template>
-=======
   <!-- Button to change view mode -->
   <div class="header-actions">
     <h2 class="history-title">Historique</h2>
@@ -92,5 +57,4 @@
       </div>
     </ng-template>
   </div>
->>>>>>> 84107b03
 </div>