import { Component, OnInit } from '@angular/core';
import { CommonModule } from '@angular/common';
import { HistoryComponent } from './history/history.component';
<<<<<<< HEAD
import { BadgesComponent }  from './badges/badges.component';
import { AchivementComponent } from './achivement/achivement.component';
=======
import { FavoritesComponent } from './favorites/favorites.component';
>>>>>>> 117a7b44
// Services
import { AuthService } from '../../../services/auth/auth.service';

/**
 * @component UsercompComponent
 * @description Component for displaying user content such as favorites and history, depending on authentication status.
 */
@Component({
  selector: 'app-usercomp',
<<<<<<< HEAD
  imports: [CommonModule, HistoryComponent, BadgesComponent,AchivementComponent],
=======
  imports: [CommonModule, HistoryComponent, FavoritesComponent],
>>>>>>> 117a7b44
  templateUrl: './usercomp.component.html',
  styleUrl: './usercomp.component.css'
})
export class UsercompComponent implements OnInit {
<<<<<<< HEAD
  activeTab: string = 'Badges'; // By default, the “Work” tab is active
  // User management
  isAuthenticated = false; // Tracks user authentication status.
  userRole: string | null = null; // Stores the user role.
  userInfo: any // User's infos
  location: string = 'Chargement...';
=======
  /** @property {string} activeTab - Currently active tab, default is "Favoris" */
  activeTab: string = 'Favoris'; // Set "Favoris" as the default active tab

  /** @property {boolean} isAuthenticated - Tracks if the user is authenticated */
  isAuthenticated = false;

  /** @property {string | null} userRole - The role of the currently logged-in user */
  userRole: string | null = null;

  /** @property {any} userInfo - Information about the current user */
  userInfo: any;
>>>>>>> 117a7b44

  /**
   * @constructor
   * @param authService Service to manage authentication
   */
  constructor(private authService: AuthService) {}

  /**
   * @lifecycle ngOnInit
   * @description Checks if the user is authenticated and retrieves user role and info.
   */
  ngOnInit(): void {
    this.authService.isAuthenticated().subscribe((status) => {
      this.isAuthenticated = status;
    });

    this.authService.getUserRole().subscribe((role) => {
      this.userRole = role;
    });

    // Retrieve user information
    this.userInfo = this.authService.getUserInfo();
  }

  /**
   * @method changeTab
   * @description Switches to a given tab
   * @param tabName The name of the tab to activate
   */
  changeTab(tabName: string): void {
    this.activeTab = tabName;
  }

  /**
   * @method uploadFile
   * @description Simulates a file upload action
   * @param event The file input change event
   */
  uploadFile(event: any): void {
    const file = event.target.files[0];
    if (file) {
      alert(`File "${file.name}" uploaded successfully!`);
    }
  }
}<|MERGE_RESOLUTION|>--- conflicted
+++ resolved
@@ -1,12 +1,9 @@
 import { Component, OnInit } from '@angular/core';
 import { CommonModule } from '@angular/common';
 import { HistoryComponent } from './history/history.component';
-<<<<<<< HEAD
+import { FavoritesComponent } from './favorites/favorites.component';
 import { BadgesComponent }  from './badges/badges.component';
 import { AchivementComponent } from './achivement/achivement.component';
-=======
-import { FavoritesComponent } from './favorites/favorites.component';
->>>>>>> 117a7b44
 // Services
 import { AuthService } from '../../../services/auth/auth.service';
 
@@ -16,23 +13,11 @@
  */
 @Component({
   selector: 'app-usercomp',
-<<<<<<< HEAD
-  imports: [CommonModule, HistoryComponent, BadgesComponent,AchivementComponent],
-=======
-  imports: [CommonModule, HistoryComponent, FavoritesComponent],
->>>>>>> 117a7b44
+  imports: [CommonModule, HistoryComponent, FavoritesComponent, BadgesComponent,AchivementComponent],
   templateUrl: './usercomp.component.html',
   styleUrl: './usercomp.component.css'
 })
 export class UsercompComponent implements OnInit {
-<<<<<<< HEAD
-  activeTab: string = 'Badges'; // By default, the “Work” tab is active
-  // User management
-  isAuthenticated = false; // Tracks user authentication status.
-  userRole: string | null = null; // Stores the user role.
-  userInfo: any // User's infos
-  location: string = 'Chargement...';
-=======
   /** @property {string} activeTab - Currently active tab, default is "Favoris" */
   activeTab: string = 'Favoris'; // Set "Favoris" as the default active tab
 
@@ -44,7 +29,7 @@
 
   /** @property {any} userInfo - Information about the current user */
   userInfo: any;
->>>>>>> 117a7b44
+  location: string = 'Chargement...';
 
   /**
    * @constructor
