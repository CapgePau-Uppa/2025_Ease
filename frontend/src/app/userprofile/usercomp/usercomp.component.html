<div class="profile-container">
  <!-- Section du profil -->
  <div class="profile-header">
    <img class="profile-image" src="rhinoceros.png" alt="Profile Picture" />
    <div class="profile-info">
      <h2 class="username">{{ userInfo?.username }}</h2>
      <h4 class="email">{{ userInfo?.email }}</h4>
      <h4 class="locaton">{{ userInfo?.address?.postCode }} {{ userInfo?.address?.city }}, {{ userInfo?.address?.country
        }}</h4> <!-- <p class="location">{{ location }}</p> -->
      <div class="profile-actions">
        <button class="edit-profile-btn">Modifier le Profile</button>
      </div>
    </div>
  </div>

  <!-- Navigation des onglets -->
  <nav class="profile-nav">
    <ul>
<<<<<<< HEAD
      <li [class.active]="activeTab === 'Historique'" (click)="changeTab('Historique')">Historique</li>
      <li [class.active]="activeTab === 'Favoris'" (click)="changeTab('Favoris')">Favoris</li>
      <li [class.active]="activeTab === 'Badges'" (click)="changeTab('Badges')">Badges</li>
=======
      <li [class.active]="activeTab === 'Historique'" (click)="changeTab('Historique')">
        Historique
      </li>
      <li [class.active]="activeTab === 'Favoris'" (click)="changeTab('Favoris')">
        Favoris
      </li>
>>>>>>> 117a7b44
    </ul>
  </nav>

  <!-- Contenu des onglets -->
  <div class="content-section">
    <!-- Onglet Historique -->
    <div class="history" *ngIf="activeTab === 'Historique'">
      <app-history class="app-history"></app-history>
    </div>

    <!-- Onglet Favoris -->
    <div *ngIf="activeTab === 'Favoris'">
      <h3>Mes produits favoris</h3>
      <app-favorites class="app-favorites"></app-favorites>
    </div>

    <!-- Onglet Badges -->
    <div *ngIf="activeTab === 'Badges'">
      <app-badges class="app-badge"></app-badges>
      <app-achivement class="app-achivement"></app-achivement>
    </div>
  </div>
</div><|MERGE_RESOLUTION|>--- conflicted
+++ resolved
@@ -16,18 +16,14 @@
   <!-- Navigation des onglets -->
   <nav class="profile-nav">
     <ul>
-<<<<<<< HEAD
-      <li [class.active]="activeTab === 'Historique'" (click)="changeTab('Historique')">Historique</li>
-      <li [class.active]="activeTab === 'Favoris'" (click)="changeTab('Favoris')">Favoris</li>
+
       <li [class.active]="activeTab === 'Badges'" (click)="changeTab('Badges')">Badges</li>
-=======
       <li [class.active]="activeTab === 'Historique'" (click)="changeTab('Historique')">
         Historique
       </li>
       <li [class.active]="activeTab === 'Favoris'" (click)="changeTab('Favoris')">
         Favoris
       </li>
->>>>>>> 117a7b44
     </ul>
   </nav>
 
