--- conflicted
+++ resolved
@@ -1,24 +1,15 @@
 import { Component } from '@angular/core';
 // Component
 import { DisplayResultsComponent } from './comp/display-results/display-results.component';
-import { NavbarComponent } from '../homepage/home/comp/navbar/navbar.component';
 import { SearchbarComponent } from '../homepage/home/comp/searchbar/searchbar.component';
-<<<<<<< HEAD
 import { NavbarComponent } from '../homepage/home/comp/navbar/navbar.component';
 
-=======
->>>>>>> 4af12010
 @Component({
   selector: 'app-searched-prod',
   imports: [
     DisplayResultsComponent,
-<<<<<<< HEAD
-    SearchbarComponent,
-    NavbarComponent,
-=======
     NavbarComponent,
     SearchbarComponent
->>>>>>> 4af12010
   ],
   templateUrl: './searched-prod.component.html',
   styleUrl: './searched-prod.component.css'
