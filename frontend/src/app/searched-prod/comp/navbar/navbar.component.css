--- conflicted
+++ resolved
@@ -145,34 +145,25 @@
 
 .admin-btn {
   padding: 10px 15px;
-  border-bottom: 1px solid #778081;
-  color: #004d40;
-  cursor: pointer;
-  display: flex;
-  align-items: center;
-  gap: 8px;
-  width: 100%;
-  font-weight: 500;
-}
-
-.admin-btn:hover {
-  background-color: #f0f0f0;
+  color: black;
 }
 
 /* Style du bouton logout dans le menu */
-.logout-container{
+.logout-container {
   width: 100%;
   display: flex;
   padding-top: 10px;
   border-top: 1px solid #778081;
 }
-.user-btn{
-  gap: 10px;
-  display: flex;
-  justify-content: center;
-  align-items: center;
-  cursor: pointer;
-}
+
+.user-btn {
+  gap: 10px;
+  display: flex;
+  justify-content: center;
+  align-items: center;
+  cursor: pointer;
+}
+
 .logout-btn {
   background-color: red;
   color: white;
@@ -216,7 +207,6 @@
   }
 
   .navbar ul {
-<<<<<<< HEAD
     display: none;
     flex-direction: column;
     align-items: center;
@@ -226,22 +216,9 @@
     background: white;
     color: #2d2b27;
     width: fit-content;
-    padding: 10px;
+    padding: 10px 20px;
+    gap: 5px;
     border-radius: 5px;
-=======
-      display: none;
-      flex-direction: column;
-      align-items: center;
-      position: absolute;
-      top: 60px;
-      right: 0px;
-      background: white;
-      color: #2d2b27;
-      width: fit-content;
-      padding: 10px 20px;
-      gap: 5px;
-      border-radius: 5px;
->>>>>>> e6ef53c8
   }
 
   .navbar ul.active {
@@ -289,16 +266,10 @@
   .userprofile {
     display: none;
   }
-<<<<<<< HEAD
 
   .profile-btn {
-    width: 85%;
-=======
-  
-  .profile-btn{
     width: 100%;
     padding-top: 10px;
->>>>>>> e6ef53c8
     border-top: 1px solid #778081;
   }
 
