<nav class="navbar">
  <div class="logo" routerLink="/home">
    <picture>
      <!-- Below 700px, we use ours.png -->
      <source media="(max-width: 700px)" srcset="ours.png">
      <!-- Otherwise, use vrailogo.png (default fallback) -->
      <img class="easelogo" src="vrailogo.png" alt="Logo">
    </picture>
  </div>
  <app-searchbar class="app-searchbar"></app-searchbar>

  <ul [class.active]="menuOpen">
    <li>
      <a class="nav-btn" routerLink="/home">
        <i class="fas fa-home"></i> Accueil
      </a>
    </li>
    <li>
      <a class="nav-btn" routerLink="/category">
        <i class="fas fa-tags"></i> Catégories
      </a>
    </li>
    <li>
      <a class="nav-btn" routerLink="/add-product" *ngIf="canAddProduct">
        <i class="fas fa-plus"></i> Add Product
      </a>
    </li>
    <li>
      <a class="nav-btn" routerLink="/contact">
        <i class="fas fa-envelope"></i> Contact
      </a>
    </li>
    <li class="user">
      <div class="log-container">
        <ng-container class="log-info" *ngIf="isAuthenticated; else loginTemplate">
          <!--Profile image that opens the drop-down menu -->
          <img class="userprofile" src="rhinoceros.png" alt="Profile" (click)="toggleDropdown()">
          <!-- drop-down menu -->
          <div *ngIf="showDropdown || isMobile" class="dropdown-menu">
<<<<<<< HEAD
            <span routerLink="/user-profile" class="profile-btn"><i class="fas fa-user"></i> Profile</span>
            <span *ngIf="isAdminLinkVisible()" routerLink="/admin" class="admin-btn"><i
                class="fas fa-tachometer-alt"></i>
              Dashboard</span>
            <span (click)="logout()" class="logout-btn"><i class="fas fa-sign-out-alt"></i> Log out</span>
=======
            <span routerLink="/user-profile" class="user-btn profile-btn"><i class="fa-solid fa-user"></i>Profile</span>
            <span *ngIf="userRole === 'Admin' || userRole === 'SuperAdmin'" routerLink="/admin"
              class="user-btn admin-btn"><i class="fas fa-user-shield"></i>Dashboard Admin</span>            
            <div class="logout-container">
              <span (click)="logout()" class="logout-btn"><i class="fa-solid fa-right-from-bracket"></i>Log out</span>
            </div>
>>>>>>> e6ef53c8
          </div>
        </ng-container>

        <ng-template #loginTemplate>
          <a class="nav-btn login-btn" routerLink="/login"><i class="fas fa-sign-in-alt"></i> Login</a>
        </ng-template>
      </div>
    </li>
  </ul>

  <div class="menu-toggle" (click)="toggleMenu()">
    <span></span>
    <span></span>
    <span></span>
  </div>
</nav><|MERGE_RESOLUTION|>--- conflicted
+++ resolved
@@ -37,20 +37,12 @@
           <img class="userprofile" src="rhinoceros.png" alt="Profile" (click)="toggleDropdown()">
           <!-- drop-down menu -->
           <div *ngIf="showDropdown || isMobile" class="dropdown-menu">
-<<<<<<< HEAD
-            <span routerLink="/user-profile" class="profile-btn"><i class="fas fa-user"></i> Profile</span>
-            <span *ngIf="isAdminLinkVisible()" routerLink="/admin" class="admin-btn"><i
-                class="fas fa-tachometer-alt"></i>
-              Dashboard</span>
-            <span (click)="logout()" class="logout-btn"><i class="fas fa-sign-out-alt"></i> Log out</span>
-=======
             <span routerLink="/user-profile" class="user-btn profile-btn"><i class="fa-solid fa-user"></i>Profile</span>
             <span *ngIf="userRole === 'Admin' || userRole === 'SuperAdmin'" routerLink="/admin"
-              class="user-btn admin-btn"><i class="fas fa-user-shield"></i>Dashboard Admin</span>            
+              class="user-btn admin-btn"><i class="fas fa-user-shield"></i>Dashboard Admin</span>
             <div class="logout-container">
               <span (click)="logout()" class="logout-btn"><i class="fa-solid fa-right-from-bracket"></i>Log out</span>
             </div>
->>>>>>> e6ef53c8
           </div>
         </ng-container>
 
