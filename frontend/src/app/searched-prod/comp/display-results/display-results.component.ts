--- conflicted
+++ resolved
@@ -57,7 +57,7 @@
     private favoritesService: FavoritesService,
     private authService: AuthService,
     private notificationService: NotificationService
-  ) {}
+  ) { }
 
   /**
    * @brief Initializes the component and loads product results.
@@ -101,13 +101,10 @@
             }
           },
           error: (err) => {
-<<<<<<< HEAD
-=======
             console.error(
               `❌ Erreur de récupération d'image pour ${product.name}:`,
               err
             );
->>>>>>> 062b1024
             // Ne pas définir d'image par défaut qui n'existe pas
             product.image = null;
           },
@@ -128,21 +125,13 @@
     });
 
     // Cette partie restera active pour mettre à jour l'UI quand les favoris changent
-<<<<<<< HEAD
     this.favoritesService.favoriteProducts$.subscribe(favoriteIds => {
       this.resultsArray.forEach(product => {
         const isLiked = favoriteIds.includes(product.id);
         if (product.liked !== isLiked) {
-=======
-    this.favoritesService.favoriteProducts$.subscribe((favoriteIds) => {
-      console.log('📋 Liste des IDs favoris mise à jour:', favoriteIds);
-      this.resultsArray.forEach((product) => {
-        const isLiked = favoriteIds.includes(product.id);
-        if (product.liked !== isLiked) {
           console.log(
             `🔄 Mise à jour de l'état du produit ${product.id}: ${product.liked} -> ${isLiked}`
           );
->>>>>>> 062b1024
           product.liked = isLiked;
         }
       });
@@ -169,9 +158,6 @@
    */
   goToProduct(product: any): void {
     if (product?.id) {
-<<<<<<< HEAD
-      this.router.navigate([`/products-alternative/${product.id}/${product.source}`]);
-=======
       this.router
         .navigate([`/products-alternative/${product.id}/${product.source}`])
         .then(() =>
@@ -198,7 +184,6 @@
         });
     } else {
       console.warn('⚠️ Invalid product or missing ID');
->>>>>>> 062b1024
     }
   }
 
@@ -207,11 +192,6 @@
    * @param product Le produit concerné
    */
   onLikeToggled(product: any): void {
-<<<<<<< HEAD
-    // Vérifier si l'utilisateur est connecté en utilisant la valeur actuelle
-    if (!this.isAuthenticated) {
-      this.notificationService.showWarning('Veuillez vous connecter pour ajouter des favoris');
-=======
     console.log('❤️ Bouton "J\'aime" cliqué pour:', {
       productId: product.id,
       productName: product.name,
@@ -226,7 +206,6 @@
       this.notificationService.showWarning(
         'Veuillez vous connecter pour ajouter des favoris'
       );
->>>>>>> 062b1024
       product.liked = false; // Reset le statut visuel
       this.router.navigate(['/login']);
       return;
@@ -237,14 +216,8 @@
       this.favoritesService.isProductInFavorites(product.id).subscribe(
         (isLiked) => {
           product.liked = isLiked;
-<<<<<<< HEAD
-          this.toggleFavoriteState(product);
-        },
-        error => {
-=======
           console.log(
-            `📊 Produit ${product.id} - État favori initial: ${
-              isLiked ? 'aimé' : 'non aimé'
+            `📊 Produit ${product.id} - État favori initial: ${isLiked ? 'aimé' : 'non aimé'
             }`
           );
           this.toggleFavoriteState(product);
@@ -254,7 +227,6 @@
             '❌ Erreur lors de la vérification du statut favori:',
             error
           );
->>>>>>> 062b1024
           product.liked = false; // Par défaut, considérer comme non aimé en cas d'erreur
         }
       );
@@ -265,15 +237,6 @@
 
   private toggleFavoriteState(product: any): void {
     if (product.liked) {
-<<<<<<< HEAD
-      this.favoritesService.removeFromFavorites(product.id).subscribe(
-        () => {
-          product.liked = false;
-        },
-        error => {
-          if (error.status === 401) {
-            this.notificationService.showWarning('Votre session a expiré, veuillez vous reconnecter');
-=======
       console.log(
         `❌ Suppression du produit ${product.id} (${product.name}) des favoris`
       );
@@ -294,7 +257,6 @@
             this.notificationService.showWarning(
               'Votre session a expiré, veuillez vous reconnecter'
             );
->>>>>>> 062b1024
             this.router.navigate(['/login']);
           }
           // Restaurer l'état visuel en cas d'erreur
@@ -302,39 +264,22 @@
         }
       );
     } else {
-<<<<<<< HEAD
+      console.log(
+        `✅ Ajout du produit ${product.id} (${product.name}) aux favoris`
+      );
       // Les détails du produit sont automatiquement sauvegardés par le backend
       this.favoritesService.addToFavorites(product.id).subscribe(
         response => {
+          console.log(`✅ Produit ${product.id} ajouté aux favoris avec succès`, response);
           product.liked = true;
         },
         error => {
-          if (error.status === 401) {
-            this.notificationService.showWarning('Votre session a expiré, veuillez vous reconnecter');
-=======
-      console.log(
-        `✅ Ajout du produit ${product.id} (${product.name}) aux favoris`
-      );
-      // Les détails du produit sont automatiquement sauvegardés par le backend
-      this.favoritesService.addToFavorites(product.id).subscribe(
-        (response) => {
-          console.log(
-            `✅ Produit ${product.id} ajouté aux favoris avec succès`,
-            response
-          );
-          product.liked = true;
-        },
-        (error) => {
-          console.error(
-            `❌ Erreur lors de l'ajout du produit ${product.id} aux favoris:`,
-            error
-          );
+          console.error(`❌ Erreur lors de l'ajout du produit ${product.id} aux favoris:`, error);
           if (error.status === 401) {
             console.warn('⚠️ Session expirée ou token invalide');
             this.notificationService.showWarning(
               'Votre session a expiré, veuillez vous reconnecter'
             );
->>>>>>> 062b1024
             this.router.navigate(['/login']);
           }
           // Restaurer l'état visuel en cas d'erreur
@@ -374,10 +319,7 @@
       placeholder.innerText = '🖼️';
       parentDiv.appendChild(placeholder);
     }
-<<<<<<< HEAD
-=======
-
-    console.log("❌ Erreur de chargement d'image:", img.src);
->>>>>>> 062b1024
+
+    console.log('❌ Erreur de chargement d\'image:', img.src);
   }
 }