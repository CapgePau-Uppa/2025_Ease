<div class="container">
  <!-- Bouton pour changer de mode -->
  <div class="grid-btn">
    <button
      [ngClass]="{ active: viewMode === 'list' }"
      (click)="setViewMode('list')"
    >
      <i class="fa-solid fa-list"></i>
    </button>
    <button
      [ngClass]="{ active: viewMode === 'grid' }"
      (click)="setViewMode('grid')"
    >
      <i class="fa-solid fa-grip"></i>
    </button>
  </div>

  <div class="result-container" *ngIf="resultsArray.length > 0; else noResults">
    <div class="item-container">
      <!-- Ajout d'une classe conditionnelle selon le mode de vue -->
      <ul class="items-list" [ngClass]="viewMode">
<<<<<<< HEAD
        <li
          class="item"
          *ngFor="let product of resultsArray; trackBy: trackByProduct"
          (click)="goToProduct(product)"
          tabindex="0"
          [attr.aria-label]="'Voir le produit ' + product.name"
        >
          <div class="img-container">
            <img
              class="product-image"
              [src]="product.image || 'assets/placeholder.jpg'"
              alt="{{ product.name }}"
            />
          </div>

          <!-- Information button (rediract to the prodpage) -->
          <div class="info-btn">
            <app-info-btn
              class="app-info-btn"
              [infoActive]="product.infoActive"
              (infoToggled)="product.infoActive = $event"
              (infoClicked)="goToInfoProduct(product)"
            >
            </app-info-btn>
=======
        <li class="item" *ngFor="let product of resultsArray; trackBy: trackByProduct" (click)="goToProduct(product)"
          tabindex="0" [attr.aria-label]="'Voir le produit ' + product.name">

          <div class="img-container">
            <ng-container *ngIf="product.image; else noImage">
              <img class="product-image" [src]="product.image" alt="{{ product.name }}"
                (error)="handleImageError($event)">
            </ng-container>
            <ng-template #noImage>
              <div class="placeholder-image">
                <div class="placeholder-icon">🖼️</div>
              </div>
            </ng-template>
>>>>>>> 8cb71e55
          </div>

          <div class="product-details">
            <p class="categ">{{ product.category }}</p>
            <h3 class="product-name">{{ product.name }}</h3>
            <p class="product-description">
              <strong>Description :</strong> {{ product.description }}
            </p>
          </div>

          <!-- Le bouton "like" -->
          <!-- On arrête la propagation pour éviter d'appeler goToProduct -->
          <div class="like-btn" (click)="$event.stopPropagation()">
<<<<<<< HEAD
            <app-like-btn
              class="app-like-btn"
              [liked]="product.liked"
              (likeToggled)="onLikeToggled(product, $event)"
            >
=======
            <app-like-btn class="app-like-btn" [liked]="product.liked" (likeToggled)="onLikeToggled(product)">
>>>>>>> 8cb71e55
            </app-like-btn>
          </div>
        </li>
      </ul>
    </div>
  </div>

  <ng-template #noResults>
    <p>Aucun produit trouvé avec ces critères.</p>
  </ng-template>
</div><|MERGE_RESOLUTION|>--- conflicted
+++ resolved
@@ -19,7 +19,6 @@
     <div class="item-container">
       <!-- Ajout d'une classe conditionnelle selon le mode de vue -->
       <ul class="items-list" [ngClass]="viewMode">
-<<<<<<< HEAD
         <li
           class="item"
           *ngFor="let product of resultsArray; trackBy: trackByProduct"
@@ -28,11 +27,19 @@
           [attr.aria-label]="'Voir le produit ' + product.name"
         >
           <div class="img-container">
-            <img
-              class="product-image"
-              [src]="product.image || 'assets/placeholder.jpg'"
-              alt="{{ product.name }}"
-            />
+            <ng-container *ngIf="product.image; else noImage">
+              <img
+                class="product-image"
+                [src]="product.image"
+                alt="{{ product.name }}"
+                (error)="handleImageError($event)"
+              />
+            </ng-container>
+            <ng-template #noImage>
+              <div class="placeholder-image">
+                <div class="placeholder-icon">🖼️</div>
+              </div>
+            </ng-template>
           </div>
 
           <!-- Information button (rediract to the prodpage) -->
@@ -44,21 +51,6 @@
               (infoClicked)="goToInfoProduct(product)"
             >
             </app-info-btn>
-=======
-        <li class="item" *ngFor="let product of resultsArray; trackBy: trackByProduct" (click)="goToProduct(product)"
-          tabindex="0" [attr.aria-label]="'Voir le produit ' + product.name">
-
-          <div class="img-container">
-            <ng-container *ngIf="product.image; else noImage">
-              <img class="product-image" [src]="product.image" alt="{{ product.name }}"
-                (error)="handleImageError($event)">
-            </ng-container>
-            <ng-template #noImage>
-              <div class="placeholder-image">
-                <div class="placeholder-icon">🖼️</div>
-              </div>
-            </ng-template>
->>>>>>> 8cb71e55
           </div>
 
           <div class="product-details">
@@ -72,15 +64,11 @@
           <!-- Le bouton "like" -->
           <!-- On arrête la propagation pour éviter d'appeler goToProduct -->
           <div class="like-btn" (click)="$event.stopPropagation()">
-<<<<<<< HEAD
             <app-like-btn
               class="app-like-btn"
               [liked]="product.liked"
-              (likeToggled)="onLikeToggled(product, $event)"
+              (likeToggled)="onLikeToggled(product)"
             >
-=======
-            <app-like-btn class="app-like-btn" [liked]="product.liked" (likeToggled)="onLikeToggled(product)">
->>>>>>> 8cb71e55
             </app-like-btn>
           </div>
         </li>
